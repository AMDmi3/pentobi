//-----------------------------------------------------------------------------
/** @file pentobi/Main.cpp
    @author Markus Enzenberger
    @copyright GNU General Public License version 3 or later */
//-----------------------------------------------------------------------------

<<<<<<< HEAD
#include <QApplication>
#include <QFile>
=======
#include <QGuiApplication>
>>>>>>> 4cf75081
#include <QIcon>
#include <QQuickStyle>
#include <QtQml>
#include <QTranslator>
#include "AnalyzeGameModel.h"
#include "AndroidUtils.h"
#include "GameModel.h"
#include "ImageProvider.h"
#include "PlayerModel.h"
#include "RatingModel.h"
#include "RecentFiles.h"
#include "SyncSettings.h"
#include "libboardgame_base/Log.h"

#ifndef Q_OS_ANDROID
#include <QCommandLineParser>
#endif

#ifndef PENTOBI_OPEN_HELP_EXTERNALLY
#include <QtWebView>
#endif

//-----------------------------------------------------------------------------

namespace {

#ifdef Q_OS_ANDROID

int mainAndroid()
{
    QQmlApplicationEngine engine;
    engine.addImageProvider(QStringLiteral("pentobi"), new ImageProvider);
    auto ctx = engine.rootContext();
    ctx->setContextProperty(QStringLiteral("globalStyle"), QString());
    ctx->setContextProperty(QStringLiteral("initialFile"),
                            AndroidUtils::getInitialFile());
    ctx->setContextProperty(QStringLiteral("isDesktop"), QVariant(false));
#ifdef QT_DEBUG
    ctx->setContextProperty(QStringLiteral("isDebug"), QVariant(true));
#else
    ctx->setContextProperty(QStringLiteral("isDebug"), QVariant(false));
#endif
    ctx->setContextProperty(QStringLiteral("openHelpExternally"),
                            QVariant(false));
    engine.load(QStringLiteral("qrc:///qml/Main.qml"));
    if (engine.rootObjects().empty())
        return 1;
    return QGuiApplication::exec();
}

#else // ! defined(Q_OS_ANDROID)

int mainDesktop()
{
    QIcon icon(QStringLiteral(":/pentobi_icon/pentobi-128.svg"));
    QGuiApplication::setWindowIcon(icon);
    QGuiApplication::setDesktopFileName(
                QStringLiteral("io.sourceforge.pentobi"));
    QCommandLineParser parser;
    parser.setApplicationDescription(
                QCoreApplication::translate(
                    "main",
                    "computer opponent for the board game Blokus"));
    auto maxSupportedLevel = Player::max_supported_level;
    QCommandLineOption optionMaxLevel(
                QStringLiteral("maxlevel"),
                //: Description for command line option --maxlevel
                QCoreApplication::translate(
                    "main", "Set maximum level to <n>."),
                QStringLiteral("n"),
                QString::number(PlayerModel::maxLevel));
    parser.addOption(optionMaxLevel);
    QCommandLineOption optionNoBook(
                QStringLiteral("nobook"),
                //: Description for command line option --nobook
                QCoreApplication::translate(
                    "main", "Do not use opening books."));
    QCommandLineOption optionMobile(
                QStringLiteral("mobile"),
                //: Description for command line option --mobile
                QCoreApplication::translate(
                    "main", "Use layout optimized for smartphones."));
    parser.addOption(optionMobile);
    parser.addOption(optionNoBook);
    QCommandLineOption optionNoDelay(
                QStringLiteral("nodelay"),
                //: Description for command line option --nodelay
                QCoreApplication::translate(
                    "main", "Do not delay fast computer moves."));
    parser.addOption(optionNoDelay);
    QCommandLineOption optionSeed(
                QStringLiteral("seed"),
                //: Description for command line option --seed
                QCoreApplication::translate(
                    "main", "Set random seed to <n>."),
                QStringLiteral("n"));
    parser.addOption(optionSeed);
    QCommandLineOption optionThreads(
                QStringLiteral("threads"),
                //: Description for command line option --threads
                QCoreApplication::translate(
                    "main", "Use <n> threads (0=auto)."),
                QStringLiteral("n"));
    parser.addOption(optionThreads);
#ifndef LIBBOARDGAME_DISABLE_LOG
    QCommandLineOption optionVerbose(
                QStringLiteral("verbose"),
                //: Description for command line option --verbose
                QCoreApplication::translate(
                    "main",
                    "Print logging information to standard error."));
    parser.addOption(optionVerbose);
#endif
    parser.addPositionalArgument(
                //: Name of command line argument.
                QCoreApplication::translate("main", "file.blksgf"),
                QCoreApplication::translate(
                    "main",
                    //: Description of command line argument.
                    "Blokus SGF file to open (optional)."));
    parser.addHelpOption();
    parser.addVersionOption();
    parser.process(*QCoreApplication::instance());
    try
    {
#ifndef LIBBOARDGAME_DISABLE_LOG
        if (! parser.isSet(optionVerbose))
            libboardgame_base::disable_logging();
#endif
        if (parser.isSet(optionNoBook))
            PlayerModel::noBook = true;
        if (parser.isSet(optionNoDelay))
            PlayerModel::noDelay = true;
        bool ok;
        auto maxLevel = parser.value(optionMaxLevel).toUInt(&ok);
        if (! ok || maxLevel < 1 || maxLevel > maxSupportedLevel)
            throw QCoreApplication::translate(
                    "main", "--maxlevel must be between 1 and %1")
                .arg(maxSupportedLevel);
        PlayerModel::maxLevel = maxLevel;
        if (parser.isSet(optionSeed))
        {
            auto seed = parser.value(optionSeed).toUInt(&ok);
            if (! ok)
                throw QCoreApplication::translate(
                        "main", "--seed must be a positive number");
            libboardgame_base::RandomGenerator::set_global_seed(seed);
        }
        if (parser.isSet(optionThreads))
        {
            auto nuThreads = parser.value(optionThreads).toUInt(&ok);
            if (! ok)
                throw QCoreApplication::translate(
                        "main", "--threads must be a positive number");
            PlayerModel::nuThreads = nuThreads;
        }
        bool isDesktop = ! parser.isSet(optionMobile);
        QString initialFile;
        auto args = parser.positionalArguments();
        if (args.size() > 1)
            throw QCoreApplication::translate("main", "Too many arguments");
        if (! args.empty())
            initialFile = args.at(0);
        auto style = QQuickStyle::name();
        // Fusion is broken on Fedora 31 (QTBUG-77107)
        //if (style.isEmpty() && isDesktop)
        //{
        //    style = QStringLiteral("Fusion");
        //    QQuickStyle::setStyle(style);
        //}
        QQmlApplicationEngine engine;
        engine.addImageProvider(QStringLiteral("pentobi"), new ImageProvider);
        auto ctx = engine.rootContext();
        ctx->setContextProperty(QStringLiteral("globalStyle"), style);
        ctx->setContextProperty(QStringLiteral("initialFile"), initialFile);
        ctx->setContextProperty(QStringLiteral("isDesktop"),
                                QVariant(isDesktop));
#ifdef QT_DEBUG
        ctx->setContextProperty(QStringLiteral("isDebug"), QVariant(true));
#else
        ctx->setContextProperty(QStringLiteral("isDebug"), QVariant(false));
#endif
        // Prefer help from build directory if executable was not installed
        auto helpDir =
                QCoreApplication::applicationDirPath() + "/docbook/help";
        if (! QFile::exists(helpDir + "/C/pentobi/index.html"))
        {
#ifdef PENTOBI_HELP_DIR
            helpDir = QString::fromLocal8Bit(PENTOBI_HELP_DIR);
#else
            helpDir.clear();
#endif
        }
        ctx->setContextProperty(QStringLiteral("helpDir"), helpDir);
#ifdef PENTOBI_OPEN_HELP_EXTERNALLY
        ctx->setContextProperty(QStringLiteral("openHelpExternally"),
                                QVariant(true));
#else
        ctx->setContextProperty(QStringLiteral("openHelpExternally"),
                                QVariant(false));
#endif
        engine.load(QStringLiteral("qrc:///qml/Main.qml"));
        if (engine.rootObjects().empty())
            return 1;
        return QGuiApplication::exec();
    }
    catch (const QString& s)
    {
        cerr << s.toLocal8Bit().constData() << '\n';
        return 1;
    }
    catch (const exception& e)
    {
        cerr << e.what() << '\n';
        return 1;
    }
}

#endif // Q_OS_ANDROID

} // namespace

//-----------------------------------------------------------------------------

int main(int argc, char *argv[])
{
    libboardgame_base::LogInitializer log_initializer;
#ifdef Q_OS_ANDROID
    // We don't use HighDpiScaling on low-DPI Android devices because of
    // QTBUG-69102 and other bugs
    auto density = AndroidUtils::getDensity();
    if (density == 0 || density > 1)
        QCoreApplication::setAttribute(Qt::AA_EnableHighDpiScaling);
#else
    QCoreApplication::setAttribute(Qt::AA_EnableHighDpiScaling);
#endif
    QCoreApplication::setOrganizationName(QStringLiteral("Pentobi"));
    QCoreApplication::setApplicationName(QStringLiteral("Pentobi"));
#ifdef VERSION
    QCoreApplication::setApplicationVersion(QStringLiteral(VERSION));
#endif
#ifndef PENTOBI_OPEN_HELP_EXTERNALLY
    QtWebView::initialize();
#endif
    QGuiApplication app(argc, argv);
    qmlRegisterType<AnalyzeGameModel>("pentobi", 1, 0, "AnalyzeGameModel");
    qmlRegisterType<AndroidUtils>("pentobi", 1, 0, "AndroidUtils");
    qmlRegisterType<GameModel>("pentobi", 1, 0, "GameModel");
    qmlRegisterType<PlayerModel>("pentobi", 1, 0, "PlayerModel");
    qmlRegisterType<RatingModel>("pentobi", 1, 0, "RatingModel");
    qmlRegisterType<RecentFiles>("pentobi", 1, 0, "RecentFiles");
    qmlRegisterType<SyncSettings>("pentobi", 1, 0, "SyncSettings");
    qmlRegisterUncreatableType<AnalyzeGameElement>(
                "pentobi", 1, 0, "AnalyzeGameElement", {});
    qmlRegisterUncreatableType<GameMove>("pentobi", 1, 0, "GameMove", {});
    qmlRegisterUncreatableType<PieceModel>("pentobi", 1, 0, "PieceModel", {});
#ifndef Q_OS_ANDROID
    QTranslator qtTranslator;
    if (qtTranslator.load(
                "qt_" + QLocale::system().name(),
                QLibraryInfo::location(QLibraryInfo::TranslationsPath)))
        QCoreApplication::installTranslator(&qtTranslator);
#endif
    QTranslator translator;
    if (translator.load(":qml/i18n/qml_" + QLocale::system().name()))
        QCoreApplication::installTranslator(&translator);
#ifdef Q_OS_ANDROID
    return mainAndroid();
#else
    return mainDesktop();
#endif
}

//-----------------------------------------------------------------------------<|MERGE_RESOLUTION|>--- conflicted
+++ resolved
@@ -4,12 +4,8 @@
     @copyright GNU General Public License version 3 or later */
 //-----------------------------------------------------------------------------
 
-<<<<<<< HEAD
-#include <QApplication>
 #include <QFile>
-=======
 #include <QGuiApplication>
->>>>>>> 4cf75081
 #include <QIcon>
 #include <QQuickStyle>
 #include <QtQml>
