<<<<<<< HEAD
qt_add_translation(pentobi_QM
=======
set(CMAKE_AUTOMOC ON)
set(CMAKE_AUTORCC ON)

find_package(Threads)
find_package(Qt5Concurrent 5.11 REQUIRED)
find_package(Qt5QuickControls2 5.11 REQUIRED)
find_package(Qt5LinguistTools 5.11 REQUIRED)
find_package(Qt5WebView 5.11 QUIET)

qt5_add_translation(pentobi_QM
>>>>>>> 27d7771e
    qml/i18n/qml_de.ts
    qml/i18n/qml_es.ts
    qml/i18n/qml_fr.ts
    qml/i18n/qml_nb_NO.ts
    qml/i18n/qml_ru.ts
    qml/i18n/qml_zh_CN.ts
    OPTIONS -removeidentical -nounfinished
    )
add_custom_command(
    OUTPUT "translations.qrc"
    COMMAND ${CMAKE_COMMAND} -E copy
    "${CMAKE_CURRENT_SOURCE_DIR}/qml/i18n/translations.qrc" .
    DEPENDS qml/i18n/translations.qrc ${pentobi_QM}
    )

set(pentobi_shared_src
    AnalyzeGameModel.h
    AnalyzeGameModel.cpp
    AndroidUtils.h
    AndroidUtils.cpp
    GameModel.h
    GameModel.cpp
    ImageProvider.h
    ImageProvider.cpp
    Main.cpp
    PieceModel.h
    PieceModel.cpp
    PlayerModel.h
    PlayerModel.cpp
    RatingModel.h
    RatingModel.cpp
    RecentFiles.h
    RecentFiles.cpp
    SyncSettings.h
    "${CMAKE_CURRENT_BINARY_DIR}/translations.qrc"
    ../opening_books/pentobi_books.qrc
    icon/pentobi_icon.qrc
    resources.qrc
    qml/themes/themes.qrc
    )

if(ANDROID)
    add_custom_command(
        OUTPUT docbook/help.qrc
        COMMAND ${CMAKE_COMMAND} -E copy
        "${CMAKE_CURRENT_SOURCE_DIR}/docbook/help.qrc" docbook
        DEPENDS pentobi-help docbook/help.qrc
        )
    add_library(pentobi SHARED
        ${pentobi_shared_src}
        "${CMAKE_CURRENT_BINARY_DIR}/docbook/help.qrc"
        )
    target_link_libraries(pentobi Qt::AndroidExtras)
else()
    add_executable(pentobi WIN32
        ${pentobi_shared_src}
        resources_desktop.qrc)
    install(TARGETS pentobi DESTINATION ${CMAKE_INSTALL_BINDIR})
endif()

target_compile_definitions(pentobi PRIVATE
    QT_DEPRECATED_WARNINGS
    QT_DISABLE_DEPRECATED_BEFORE=0x060000
    QT_NO_NARROWING_CONVERSIONS_IN_CONNECT
    PENTOBI_HELP_DIR="${CMAKE_INSTALL_FULL_DATAROOTDIR}/help"
    VERSION="${PENTOBI_VERSION}"
    )

target_link_libraries(pentobi
    pentobi_paint
    pentobi_mcts
<<<<<<< HEAD
    Qt::Concurrent
    Qt::Qml
    Qt::QuickControls2
    Qt::Svg
=======
    Qt5::Concurrent
    Qt5::Qml
    Qt5::QuickControls2
>>>>>>> 27d7771e
    Threads::Threads
    )

if(PENTOBI_OPEN_HELP_EXTERNALLY)
    target_compile_definitions(pentobi PRIVATE PENTOBI_OPEN_HELP_EXTERNALLY)
else()
    target_link_libraries(pentobi Qt::WebView)
endif()

add_subdirectory(docbook)
if(UNIX AND NOT ANDROID)
    add_subdirectory(unix)
endif()<|MERGE_RESOLUTION|>--- conflicted
+++ resolved
@@ -1,17 +1,4 @@
-<<<<<<< HEAD
 qt_add_translation(pentobi_QM
-=======
-set(CMAKE_AUTOMOC ON)
-set(CMAKE_AUTORCC ON)
-
-find_package(Threads)
-find_package(Qt5Concurrent 5.11 REQUIRED)
-find_package(Qt5QuickControls2 5.11 REQUIRED)
-find_package(Qt5LinguistTools 5.11 REQUIRED)
-find_package(Qt5WebView 5.11 QUIET)
-
-qt5_add_translation(pentobi_QM
->>>>>>> 27d7771e
     qml/i18n/qml_de.ts
     qml/i18n/qml_es.ts
     qml/i18n/qml_fr.ts
@@ -83,16 +70,9 @@
 target_link_libraries(pentobi
     pentobi_paint
     pentobi_mcts
-<<<<<<< HEAD
     Qt::Concurrent
     Qt::Qml
     Qt::QuickControls2
-    Qt::Svg
-=======
-    Qt5::Concurrent
-    Qt5::Qml
-    Qt5::QuickControls2
->>>>>>> 27d7771e
     Threads::Threads
     )
 
