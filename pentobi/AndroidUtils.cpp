//-----------------------------------------------------------------------------
/** @file pentobi/AndroidUtils.cpp
    @author Markus Enzenberger
    @copyright GNU General Public License version 3 or later */
//-----------------------------------------------------------------------------

#include "AndroidUtils.h"

#include <QCoreApplication>
#include <QStandardPaths>

#ifdef Q_OS_ANDROID
#include <QAndroidJniObject>
#include <QAndroidJniExceptionCleaner>
#include <QBuffer>
#include <QDir>
#include <QDirIterator>
#include <QHash>
#include <QImage>
#include <QtAndroid>
#include <QVariant>
#else
#include <QFileInfo>
#endif

using namespace std;

//-----------------------------------------------------------------------------

namespace {

#ifdef Q_OS_ANDROID

struct AutoClose
{
    const QAndroidJniObject& m_obj;

    ~AutoClose()
    {
        m_obj.callMethod<void>("close", "()V");
    }
};

void takePersistableUriPermission(const QAndroidJniObject& intent,
                                  const QAndroidJniObject& uri);

QAndroidJniObject getContentResolver()
{
    return QtAndroid::androidActivity().callObjectMethod(
                "getContentResolver", "()Landroid/content/ContentResolver;");
}

QString getDisplayName(QAndroidJniObject uri)
{
    auto contentResolver = getContentResolver();
    if (! contentResolver.isValid())
        return {};
    QAndroidJniExceptionCleaner exceptionCleaner;
    QAndroidJniEnvironment env;
    auto stringClass = env->FindClass("java/lang/String");
    auto projection = env->NewObjectArray(1, stringClass, nullptr);
    auto column = QAndroidJniObject::getStaticObjectField<jstring>(
                "android/provider/OpenableColumns", "DISPLAY_NAME");
    if (! column.isValid())
        return {};
    env->SetObjectArrayElement(projection, 0, column.object());
    auto cursor = contentResolver.callObjectMethod(
                "query",
                "(Landroid/net/Uri;[Ljava/lang/String;Ljava/lang/String;"
                "[Ljava/lang/String;Ljava/lang/String;)"
                "Landroid/database/Cursor;",
                uri.object(), projection, nullptr, nullptr, nullptr);
    if (env->ExceptionCheck())
        return {};
    AutoClose autoClose{cursor};
    if (! cursor.callMethod<jboolean>("moveToFirst", "()Z"))
        return {};
    auto index = cursor.callMethod<jint>(
                "getColumnIndex", "(Ljava/lang/String;)I", column.object());
    if (index < 0)
        return {};
    auto name = cursor.callObjectMethod(
                "getString", "(I)Ljava/lang/String;", index);
    if (! name.isValid())
        return {};
    return name.toString();
}

QAndroidJniObject getUriObj(const QString& uri)
{
    QAndroidJniExceptionCleaner exceptionCleaner;
    auto uriString = QAndroidJniObject::fromString(uri);
    return QAndroidJniObject::callStaticObjectMethod(
                "android/net/Uri", "parse",
                "(Ljava/lang/String;)Landroid/net/Uri;",
                uriString.object<jstring>());
}

void startDocumentActivity(
        const char* actionField, const QString& type,
        const QString& extraTitle, bool takePersistablePermission,
        const function<void(const QString& uri,const QString& displayNamei)>&
        callback)
{
    auto action = QAndroidJniObject::getStaticObjectField<jstring>(
                "android/content/Intent", actionField);
    if (! action.isValid())
        return;
    QAndroidJniObject intent("android/content/Intent", "(Ljava/lang/String;)V",
                             action.object<jstring>());
    if (! intent.isValid())
        return;
    auto category = QAndroidJniObject::getStaticObjectField<jstring>(
                "android/content/Intent", "CATEGORY_OPENABLE");
    if (! category.isValid())
        return;
    intent.callObjectMethod(
                "addCategory",
                "(Ljava/lang/String;)Landroid/content/Intent;",
                category.object<jstring>());
    auto typeObj = QAndroidJniObject::fromString(type);
    intent.callObjectMethod(
                "setType",
                "(Ljava/lang/String;)Landroid/content/Intent;",
                typeObj.object<jstring>());
    if (! extraTitle.isEmpty())
    {
        auto extraTitleObj = QAndroidJniObject::getStaticObjectField<jstring>(
                    "android/content/Intent", "EXTRA_TITLE");
        if (! extraTitleObj.isValid())
            return;
        auto extraTitleValue = QAndroidJniObject::fromString(extraTitle);
        intent.callObjectMethod(
                    "putExtra",
                    "(Ljava/lang/String;Ljava/lang/String;)Landroid/content/Intent;",
                    extraTitleObj.object<jstring>(),
                    extraTitleValue.object<jstring>());
    }
    QtAndroid::startActivity(intent, 0,
                             [takePersistablePermission, callback](int, int
                             result, const QAndroidJniObject& data) {
        auto ok = QAndroidJniObject::getStaticField<jint>(
                    "android/app/Activity", "RESULT_OK");
        if (result != ok)
            return;
        if (! data.isValid())
            return;
        auto uri = data.callObjectMethod("getData", "()Landroid/net/Uri;");
        if (! uri.isValid())
            return;
        auto uriString =
                uri.callObjectMethod("toString", "()Ljava/lang/String;");
        if (! uriString.isValid())
            return;
        if (takePersistablePermission)
            takePersistableUriPermission(data, uri);
        auto displayName = getDisplayName(uri);
        callback(uriString.toString(), displayName);
    });
}

void takePersistableUriPermission(const QAndroidJniObject& intent,
                                  const QAndroidJniObject& uri)
{
    auto contentResolver = getContentResolver();
    if (! contentResolver.isValid())
        return;
    auto flags = intent.callMethod<jint>("getFlags", "()I");
    auto flagRead = QAndroidJniObject::getStaticField<jint>(
                "android/content/Intent", "FLAG_GRANT_READ_URI_PERMISSION");
    auto flagWrite = QAndroidJniObject::getStaticField<jint>(
                "android/content/Intent", "FLAG_GRANT_WRITE_URI_PERMISSION");
    contentResolver.callMethod<void>(
                "takePersistableUriPermission", "(Landroid/net/Uri;I)V",
                uri.object(), flags & (flagRead | flagWrite));
}

#endif

} // namespace

//-----------------------------------------------------------------------------

QString AndroidUtils::m_error;

#ifdef Q_OS_ANDROID
bool AndroidUtils::checkException()
{
    QAndroidJniEnvironment env;
    if (! env->ExceptionCheck())
        return false;
    auto e = env->ExceptionOccurred();
    env->ExceptionClear();
    auto method = env->GetMethodID(env->GetObjectClass(e),
                                   "getLocalizedMessage",
                                   "()Ljava/lang/String;");
    QAndroidJniObject message(env->CallObjectMethod(e, method));
    m_error = message.toString();
    return true;
}
#endif

bool AndroidUtils::checkExists(const QString& file)
{
#ifdef Q_OS_ANDROID
    auto contentResolver = getContentResolver();
    if (! contentResolver.isValid())
        return false;
    auto uriObj = getUriObj(file);
    if (! uriObj.isValid())
        return false;
    QAndroidJniExceptionCleaner exceptionCleaner;
    QAndroidJniEnvironment env;
    auto stringClass = env->FindClass("java/lang/String");
    auto projection = env->NewObjectArray(1, stringClass, nullptr);
    auto column = QAndroidJniObject::getStaticObjectField<jstring>(
                "android/provider/DocumentsContract$Document",
                "COLUMN_DOCUMENT_ID");
    if (! column.isValid())
        return false;
    env->SetObjectArrayElement(projection, 0, column.object());
    auto cursor = contentResolver.callObjectMethod(
                "query",
                "(Landroid/net/Uri;[Ljava/lang/String;Ljava/lang/String;"
                "[Ljava/lang/String;Ljava/lang/String;)"
                "Landroid/database/Cursor;",
                uriObj.object(), projection, nullptr, nullptr, nullptr);
    if (env->ExceptionCheck())
        return false;
    if (! cursor.isValid())
        return false;
    AutoClose autoClose{cursor};
    auto count = cursor.callMethod<jint>("getCount", "()I");
    return count > 0;
#else
    return QFileInfo::exists(file);
#endif
}

QUrl AndroidUtils::extractHelp([[maybe_unused]] const QString& language)
{
#ifdef Q_OS_ANDROID
    if (language != QStringLiteral("C"))
        // Other languages use pictures from C
        extractHelp(QStringLiteral("C"));
    auto activity = QtAndroid::androidActivity();
    auto filesDir =
            activity.callObjectMethod("getFilesDir", "()Ljava/io/File;");
    if (! filesDir.isValid())
        return {};
    auto filesDirString = filesDir.callObjectMethod("toString",
                                                    "()Ljava/lang/String;");
    if (! filesDirString.isValid())
        return {};
    QDir dir(filesDirString.toString() + "/help/"
             + QCoreApplication::applicationVersion() + "/" + language
             + "/pentobi");
    auto dirPath = dir.path();
    if (QFileInfo::exists(dirPath + "/index.html"))
        return QUrl::fromLocalFile(dirPath + "/index.html");
    if (! QFileInfo::exists(filesDirString.toString() + "/help/"
                            + QCoreApplication::applicationVersion()
                            + "/C/pentobi/index.html"))
        // No need to keep files from older versions around
        QDir(filesDirString.toString() + "/help").removeRecursively();
    QDirIterator it(":qml/help/" + language + "/pentobi");
    while (it.hasNext())
    {
        it.next();
        if (! it.fileInfo().isFile())
            continue;
        QFile dest(dirPath + "/" + it.fileName());
        QFileInfo(dest).dir().mkpath(QStringLiteral("."));
        dest.remove();
        QFile::copy(it.filePath(), dest.fileName());
    }
    auto file = QFileInfo(dirPath + "/index.html").absoluteFilePath();
    return QUrl::fromLocalFile(file);
#else
    return {};
#endif
}

QUrl AndroidUtils::getDefaultFolder()
{
#ifdef Q_OS_ANDROID
    // We don't need to know a default folder on Android anymore since we
    // now use the Storage Access Framework.
    return {};
#else
    // We could also get the home directory Qt.labs.platform.StandardPaths but
    // we don't want a dependency on Qt.labs.platform for only one function.
    return QUrl::fromLocalFile(
                QStandardPaths::writableLocation(QStandardPaths::HomeLocation));
#endif
}

QString AndroidUtils::getDisplayName([[maybe_unused]]const QString& uri)
{
#ifdef Q_OS_ANDROID
    if (! QUrl(uri).isRelative())
        return ::getDisplayName(getUriObj(uri));
#endif
    return {};
}

#ifdef Q_OS_ANDROID
QString AndroidUtils::getInitialFile()
{
    auto intent = QtAndroid::androidActivity().callObjectMethod(
                "getIntent", "()Landroid/content/Intent;");
    if (! intent.isValid())
        return {};
    auto uri = intent.callObjectMethod("getData", "()Landroid/net/Uri;");
    if (! uri.isValid())
        return {};
    auto uriString =
            uri.callObjectMethod("toString", "()Ljava/lang/String;");
    if (! uriString.isValid())
        return {};
    return uriString.toString();
}
#endif

<<<<<<< HEAD
#ifdef Q_OS_ANDROID
bool AndroidUtils::open(
        [[maybe_unused]]const QString& uri, [[maybe_unused]]QByteArray& sgf)
{
    m_error.clear();
    auto contentResolver = getContentResolver();
    if (! contentResolver.isValid())
        return false;
    auto uriObj = getUriObj(uri);
    if (! uriObj.isValid())
        return false;
    QAndroidJniExceptionCleaner exceptionCleaner;
    auto inputStream = contentResolver.callObjectMethod(
                "openInputStream",
                "(Landroid/net/Uri;)Ljava/io/InputStream;", uriObj.object());
    if (checkException())
        return false;
    if (! inputStream.isValid())
        return false;
    sgf.clear();
    QAndroidJniEnvironment env;
    const int bufSize = 2048;
    auto byteArray = env->NewByteArray(bufSize);
    jbyte buf[bufSize];
    jint n;
    while ((n = inputStream.callMethod<jint>("read", "([B)I", byteArray)) >= 0)
    {
        if (checkException())
        {
            exceptionCleaner.clean();
            inputStream.callMethod<void>("close", "()V");
            return false;
        }
        env->GetByteArrayRegion(byteArray, 0, n, buf);
        sgf.append(reinterpret_cast<const char*>(&buf[0]), n);
    }
    inputStream.callMethod<void>("close", "()V");
    return true;
}
#endif

void AndroidUtils::openImageSaveDialog(
        [[maybe_unused]] const QString& suggestedName)
=======
void AndroidUtils::quit()
{
#ifdef Q_OS_ANDROID
    QAndroidJniObject::callStaticMethod<void>(
                "java/lang/System", "exit", "(I)V", 0);
#else
    Qt::quit();
#endif
}

void AndroidUtils::scanFile([[maybe_unused]] const QString& pathname)
>>>>>>> 6dfe26d6
{
#ifdef Q_OS_ANDROID
    startDocumentActivity("ACTION_CREATE_DOCUMENT", "image/png",
                          suggestedName, false,
                          [this](const QString& uri,
                          [[maybe_unused]]const QString& displayName) {
        emit imageSaveDialogAccepted(uri);
    });
#endif
}

void AndroidUtils::openOpenDialog()
{
#ifdef Q_OS_ANDROID
    startDocumentActivity("ACTION_OPEN_DOCUMENT", "*/*", "", true,
                          [this](const QString& uri,
                          const QString& displayName) {
        emit openDialogAccepted(uri, displayName);
    });
#endif
}

void AndroidUtils::openTextSaveDialog()
{
#ifdef Q_OS_ANDROID
    startDocumentActivity("ACTION_CREATE_DOCUMENT", "text/plain",
                          "", false,
                          [this](const QString& uri,
                          [[maybe_unused]]const QString& displayName) {
        emit textSaveDialogAccepted(uri);
    });
#endif
}

void AndroidUtils::openSaveDialog(
        [[maybe_unused]] const QString& suggestedName)
{
#ifdef Q_OS_ANDROID
    startDocumentActivity("ACTION_CREATE_DOCUMENT", "application/x-blokus-sgf",
                          suggestedName, true,
                          [this](const QString& uri,
                          const QString& displayName) {
        emit saveDialogAccepted(uri, displayName);
    });
#endif
}

void AndroidUtils::releasePersistableUriPermission(
        [[maybe_unused]]const QString& uri)
{
#ifdef Q_OS_ANDROID
    auto uriObj = getUriObj(uri);
    if (! uriObj.isValid())
        return;
    auto contentResolver = getContentResolver();
    if (! contentResolver.isValid())
        return;
    auto flagRead = QAndroidJniObject::getStaticField<jint>(
                "android/content/Intent", "FLAG_GRANT_READ_URI_PERMISSION");
    auto flagWrite = QAndroidJniObject::getStaticField<jint>(
                "android/content/Intent", "FLAG_GRANT_WRITE_URI_PERMISSION");
    contentResolver.callMethod<void>(
                "releasePersistableUriPermission", "(Landroid/net/Uri;I)V",
                uriObj.object(), flagRead | flagWrite);
#endif
}

bool AndroidUtils::save([[maybe_unused]]const QString& uri,
                        [[maybe_unused]]const QByteArray& array)
{
#ifdef Q_OS_ANDROID
    m_error.clear();
    auto contentResolver = getContentResolver();
    if (! contentResolver.isValid())
        return false;
    auto uriObj = getUriObj(uri);
    if (! uriObj.isValid())
        return false;
    QAndroidJniExceptionCleaner exceptionCleaner;
    auto outputStream = contentResolver.callObjectMethod(
                "openOutputStream",
                "(Landroid/net/Uri;)Ljava/io/OutputStream;", uriObj.object());
    QAndroidJniEnvironment env;
    if (checkException())
        return false;
    if (! outputStream.isValid())
        return false;
    auto byteArray = env->NewByteArray(array.size());
    env->SetByteArrayRegion(byteArray, 0, array.size(),
                            reinterpret_cast<const jbyte*>(array.constData()));
    outputStream.callMethod<void>("write", "([B)V", byteArray);
    if (checkException())
        return false;
    outputStream.callMethod<void>("close", "()V");
    if (env->ExceptionCheck())
        return false;
    return true;
#else
    return false;
#endif
}

bool AndroidUtils::saveImage([[maybe_unused]]const QString& uri,
                             [[maybe_unused]]const QVariant& image)
{
#ifdef Q_OS_ANDROID
    auto img = image.value<QImage>();
    if (img.isNull())
        return false;
    QByteArray array;
    QBuffer buffer(&array);
    buffer.open(QIODevice::WriteOnly);
    img.save(&buffer, "PNG");
    return save(uri, array);
#else
    return false;
#endif
}

//-----------------------------------------------------------------------------<|MERGE_RESOLUTION|>--- conflicted
+++ resolved
@@ -322,7 +322,6 @@
 }
 #endif
 
-<<<<<<< HEAD
 #ifdef Q_OS_ANDROID
 bool AndroidUtils::open(
         [[maybe_unused]]const QString& uri, [[maybe_unused]]QByteArray& sgf)
@@ -366,19 +365,6 @@
 
 void AndroidUtils::openImageSaveDialog(
         [[maybe_unused]] const QString& suggestedName)
-=======
-void AndroidUtils::quit()
-{
-#ifdef Q_OS_ANDROID
-    QAndroidJniObject::callStaticMethod<void>(
-                "java/lang/System", "exit", "(I)V", 0);
-#else
-    Qt::quit();
-#endif
-}
-
-void AndroidUtils::scanFile([[maybe_unused]] const QString& pathname)
->>>>>>> 6dfe26d6
 {
 #ifdef Q_OS_ANDROID
     startDocumentActivity("ACTION_CREATE_DOCUMENT", "image/png",
@@ -423,6 +409,16 @@
                           const QString& displayName) {
         emit saveDialogAccepted(uri, displayName);
     });
+#endif
+}
+
+void AndroidUtils::quit()
+{
+#ifdef Q_OS_ANDROID
+    QAndroidJniObject::callStaticMethod<void>(
+                "java/lang/System", "exit", "(I)V", 0);
+#else
+    Qt::quit();
 #endif
 }
 
