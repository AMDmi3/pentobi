--- conflicted
+++ resolved
@@ -330,7 +330,6 @@
 }
 #endif
 
-<<<<<<< HEAD
 #ifdef Q_OS_ANDROID
 bool AndroidUtils::open(
         [[maybe_unused]]const QString& uri, [[maybe_unused]]QByteArray& sgf)
@@ -421,19 +420,8 @@
 #endif
 }
 
-void AndroidUtils::quit()
-{
-#ifdef Q_OS_ANDROID
-    QAndroidJniObject::callStaticMethod<void>(
-                "java/lang/System", "exit", "(I)V", 0);
-#endif
-}
-
 void AndroidUtils::releasePersistableUriPermission(
         [[maybe_unused]]const QString& uri)
-=======
-void AndroidUtils::scanFile([[maybe_unused]] const QString& pathname)
->>>>>>> 9d82d37b
 {
 #ifdef Q_OS_ANDROID
     auto uriObj = getUriObj(uri);
