//-----------------------------------------------------------------------------
/** @file pentobi/qml/MenuGame.qml
    @author Markus Enzenberger
    @copyright GNU General Public License version 3 or later */
//-----------------------------------------------------------------------------

import QtQuick.Controls 2.3
import "Main.js" as Logic
import "." as Pentobi

Pentobi.Menu {
    title: qsTr("Game")

    Pentobi.MenuItem {
        action: actionNew
    }
    Pentobi.MenuItem {
        action: actionNewRated
    }
    MenuSeparator { }
    Action {
        text: qsTr("Game Variant…")
        onTriggered: gameVariantDialog.open()
    }
    Pentobi.MenuItem {
        action: actionGameInfo
    }
    MenuSeparator { }
    Pentobi.MenuItem {
        action: actionUndo
    }
    Pentobi.MenuItem {
        action: actionFindMove
    }
    MenuSeparator { }
    Pentobi.MenuItem {
        action: actionOpen
    }
    MenuRecentFiles { }
    Action {
        text: qsTr("Open Clipboard")
        onTriggered: Logic.openClipboard()
    }
    Pentobi.MenuItem {
        action: actionSave
        enabled: actionSave.enabled && gameModel.file !== ""
    }
    Pentobi.MenuItem {
        action: actionSaveAs
    }
<<<<<<< HEAD
    MenuExport { }
    MenuSeparator { }
=======
    MenuExport { relativeWidth: 10 }
    Pentobi.MenuSeparator { }
>>>>>>> ecb759c2
    Pentobi.MenuItem {
        action: actionQuit
    }
}<|MERGE_RESOLUTION|>--- conflicted
+++ resolved
@@ -48,13 +48,8 @@
     Pentobi.MenuItem {
         action: actionSaveAs
     }
-<<<<<<< HEAD
-    MenuExport { }
+    MenuExport { relativeWidth: 10 }
     MenuSeparator { }
-=======
-    MenuExport { relativeWidth: 10 }
-    Pentobi.MenuSeparator { }
->>>>>>> ecb759c2
     Pentobi.MenuItem {
         action: actionQuit
     }
