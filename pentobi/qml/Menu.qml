--- conflicted
+++ resolved
@@ -23,51 +23,4 @@
     }
     // Workaround for QTBUG-69541 (Opened Menu highlights last used item on Android)
     onOpened: if (isAndroid) currentIndex = -1
-<<<<<<< HEAD
-    Component.onCompleted: {
-        // Sanity checks for shortcuts
-        if (! isDebug || ! isDesktop)
-            return
-        var allShortcuts = []
-        var i, j, text, pos, shortcut, textWithoutShortcut
-        for (i = 0; i < count; ++i) {
-            if (itemAt(i))
-                text = itemAt(i).text
-            else if (menuAt(i))
-                text = menuAt(i).title
-            if (! text)
-                continue
-            pos = text.indexOf("&")
-            if (pos < 0 || pos === text.length - 1) {
-                textWithoutShortcut = text
-                continue
-            }
-            shortcut = text.substr(pos + 1, 1).toLowerCase()
-            for (j = 0; j < allShortcuts.length; ++j)
-                if (allShortcuts[j] === shortcut)
-                    console.warn("Duplicate menu shortcut:", text)
-            allShortcuts.push(shortcut)
-        }
-        if (allShortcuts.length > 0 && textWithoutShortcut)
-            console.warn("Missing menu shortcut:", textWithoutShortcut)
-=======
-    // Workaround for QTBUG-69540 (Menu highlights disabled item on click).
-    // Also part of workaround for QTBUG-70181, see Pentobi.MenuItem.Keys.onPressed
-    onCurrentIndexChanged: {
-        if (isAndroid || currentIndex < 0)
-            return
-        var i
-        for (i = currentIndex; i < count; ++i)
-            if (itemAt(i) instanceof MenuItem && itemAt(i).enabled) {
-                currentIndex = i
-                return
-            }
-        for (i = currentIndex - 1; i >= 0; --i)
-            if (itemAt(i) instanceof MenuItem && itemAt(i).enabled) {
-                currentIndex = i
-                return
-            }
-        currentIndex = -1
->>>>>>> bf2b8e26
-    }
 }