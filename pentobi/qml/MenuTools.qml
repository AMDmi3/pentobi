//-----------------------------------------------------------------------------
/** @file pentobi/qml/MenuTools.qml
    @author Markus Enzenberger
    @copyright GNU General Public License version 3 or later */
//-----------------------------------------------------------------------------

import QtQuick.Controls 2.3
import "Main.js" as Logic
import "." as Pentobi

Pentobi.Menu {
    title: qsTr("Tools")

    Pentobi.MenuItem {
        text: qsTr("Rating")
        onTriggered: Logic.rating()
    }
    Action {
        enabled: ! isRated && ratingModel.numberGames > 0
        text: qsTr("Clear Rating")
        onTriggered: Logic.clearRating()
    }
    MenuSeparator { }
    Action {
        enabled: ! isRated && (gameModel.canGoBackward || gameModel.canGoForward)
        text: qsTr("Analyze Game…")
        onTriggered: analyzeDialog.open()
    }
    Action {
        enabled: analyzeGameModel.elements.length !== 0
<<<<<<< HEAD
        text: addShortcut(qsTr("Clear Analysis"),
                          //: Keyboard shortcut for menu item Clear Analysis. Leave empty for no shortcut.
                          qsTr("E"))
        onTriggered: {
            analyzeGameModel.clear()
            gameView.deleteAnalysis()
        }
=======
        text: qsTr("Clear Analysis")
        onTriggered:
            Qt.callLater(function() { // QTBUG-69682
                analyzeGameModel.clear()
                gameView.deleteAnalysis()
            })
>>>>>>> bf2b8e26
    }
}<|MERGE_RESOLUTION|>--- conflicted
+++ resolved
@@ -28,21 +28,10 @@
     }
     Action {
         enabled: analyzeGameModel.elements.length !== 0
-<<<<<<< HEAD
-        text: addShortcut(qsTr("Clear Analysis"),
-                          //: Keyboard shortcut for menu item Clear Analysis. Leave empty for no shortcut.
-                          qsTr("E"))
+        text: qsTr("Clear Analysis")
         onTriggered: {
             analyzeGameModel.clear()
             gameView.deleteAnalysis()
         }
-=======
-        text: qsTr("Clear Analysis")
-        onTriggered:
-            Qt.callLater(function() { // QTBUG-69682
-                analyzeGameModel.clear()
-                gameView.deleteAnalysis()
-            })
->>>>>>> bf2b8e26
     }
 }