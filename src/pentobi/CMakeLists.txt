set(CMAKE_AUTOMOC TRUE)

if (NOT USE_QT5)
  include(${QT_USE_FILE})
endif()

include_directories(${CMAKE_SOURCE_DIR}/src)

set(pentobi_SRCS
  AnalyzeGameWidget.cpp
  AnalyzeGameWindow.cpp
  AnalyzeSpeedDialog.cpp
  Application.cpp
  ExportImage.cpp
  MainWindow.cpp
  Main.cpp
  RatedGamesList.cpp
  RatingDialog.cpp
  RatingHistory.cpp
  RatingGraph.cpp
  ShowMessage.cpp
  Util.cpp
  )

set(pentobi_ICNS
  pentobi.png
  pentobi-16.png
  pentobi-32.png
  pentobi-backward.png
  pentobi-backward-16.png
  pentobi-backward10.png
  pentobi-backward10-16.png
  pentobi-beginning.png
  pentobi-beginning-16.png
  pentobi-computer-color.png
  pentobi-computer-color-16.png
  pentobi-end.png
  pentobi-end-16.png
  pentobi-flip-horizontal.png
  pentobi-flip-vertical.png
  pentobi-forward.png
  pentobi-forward-16.png
  pentobi-forward10.png
  pentobi-forward10-16.png
  pentobi-newgame.png
  pentobi-newgame-16.png
  pentobi-next-piece.png
  pentobi-next-variation.png
  pentobi-next-variation-16.png
  pentobi-piece-clear.png
  pentobi-play.png
  pentobi-play-16.png
  pentobi-previous-piece.png
  pentobi-previous-variation.png
  pentobi-previous-variation-16.png
  pentobi-rotate-left.png
  pentobi-rotate-right.png
  )

set(pentobi_TS
  pentobi.ts
  pentobi_de.ts
  pentobi_en_CA.ts
  pentobi_en_GB.ts
  )

# Create PNG icons from SVG icons using the helper program src/convert
foreach(icon ${pentobi_ICNS})
  string(REPLACE ".png" ".svg" svgicon ${icon})
  add_custom_command(
    OUTPUT "${CMAKE_CURRENT_BINARY_DIR}/icons/${icon}"
    COMMAND convert ${CMAKE_CURRENT_SOURCE_DIR}/icons/${svgicon} ${CMAKE_CURRENT_BINARY_DIR}/icons/${icon}
    DEPENDS ${CMAKE_CURRENT_SOURCE_DIR}/icons/${svgicon}
    )
endforeach()

file(MAKE_DIRECTORY ${CMAKE_CURRENT_BINARY_DIR}/icons)
configure_file(resources.qrc resources.qrc COPYONLY)

if (USE_QT5)
  qt5_add_resources(pentobi_RC_SRCS ${CMAKE_CURRENT_BINARY_DIR}/resources.qrc)
  qt5_add_translation(pentobi_QM_SRCS ${pentobi_TS})
else()
  qt4_add_resources(pentobi_RC_SRCS ${CMAKE_CURRENT_BINARY_DIR}/resources.qrc)
  # We don't use qt4_add_translation because it doesn't use option -removeidentical
  # with lrelease, which causes larger sizes of the generated qm files
  foreach(ts ${pentobi_TS})
    get_filename_component(qm ${ts} NAME_WE)
    set(qm "${CMAKE_CURRENT_BINARY_DIR}/${qm}.qm")
    add_custom_command(OUTPUT ${qm}
      COMMAND ${QT_LRELEASE_EXECUTABLE}
      ARGS -removeidentical -nounfinished ${CMAKE_CURRENT_SOURCE_DIR}/${ts} -qm ${qm}
      DEPENDS ${CMAKE_CURRENT_SOURCE_DIR}/${ts} VERBATIM
      )
    set(pentobi_QM_SRCS ${pentobi_QM_SRCS} ${qm})
  endforeach()
endif()

<<<<<<< HEAD
if (MINGW)
  # Workaround for a compilation failure with MINGW if we let CMake 
  # build the RC object: it would invoke windres.exe with the current
  # CXXFLAGS but some of them are GCC-specific and not supported
  # by windres.exe (e.g. -std=c++11).
=======
if (MINGW OR CYGWIN)
>>>>>>> bfcb9dd8
  add_custom_command(OUTPUT ${CMAKE_CURRENT_BINARY_DIR}/icon.o
    COMMAND windres.exe -I${CMAKE_CURRENT_SOURCE_DIR}
    -i${CMAKE_CURRENT_SOURCE_DIR}/icon.rc
    -o ${CMAKE_CURRENT_BINARY_DIR}/icon.o)
  set(pentobi_SRCS ${pentobi_SRCS} ${CMAKE_CURRENT_BINARY_DIR}/icon.o)
else()
  set(pentobi_SRCS ${pentobi_SRCS} icon.rc)
endif()

add_executable(pentobi WIN32
  ${pentobi_SRCS}
  ${pentobi_MOC_SRCS}
  ${pentobi_QM_SRCS}
  ${pentobi_RC_SRCS}
  )


if(MINGW AND (CMAKE_SIZEOF_VOID_P EQUAL "4"))
  set_target_properties(pentobi PROPERTIES LINK_FLAGS -Wl,--large-address-aware)
endif()

if (USE_QT5)
  qt5_use_modules(pentobi Widgets Concurrent)
endif()

target_link_libraries(pentobi
  pentobi_gui
  ${QT_QTGUI_LIBRARY}
  ${QT_QTCORE_LIBRARY}
  ${QT_QTGUI_LIB_DEPENDENCIES}
  ${QT_QTCORE_LIB_DEPENDENCIES}
  pentobi_mcts
  pentobi_base
  boardgame_base
  boardgame_sgf
  boardgame_util
  boardgame_sys
  ${CMAKE_THREAD_LIBS_INIT}
  )

if (WIN32)
  target_link_libraries(pentobi ${QT_QTMAIN_LIBRARY})
endif()

install(TARGETS pentobi DESTINATION ${CMAKE_INSTALL_BINDIR})

# Install translation files. If you change the destination, you need to
# update the default for PENTOBI_TRANSLATIONS in the main CMakeLists.txt
install(FILES ${pentobi_QM_SRCS}
  DESTINATION ${CMAKE_INSTALL_DATADIR}/pentobi/translations)

install(DIRECTORY manual DESTINATION ${CMAKE_INSTALL_DOCDIR}
  FILES_MATCHING PATTERN "*.css" PATTERN "*.html" PATTERN "*.png")

if(MSVC)
  configure_file(pentobi.conf.in Debug/pentobi.conf @ONLY)
  configure_file(pentobi.conf.in Release/pentobi.conf @ONLY)
else()
  configure_file(pentobi.conf.in pentobi.conf @ONLY)
endif()<|MERGE_RESOLUTION|>--- conflicted
+++ resolved
@@ -96,15 +96,11 @@
   endforeach()
 endif()
 
-<<<<<<< HEAD
-if (MINGW)
+if (MINGW OR CYGWIN)
   # Workaround for a compilation failure with MINGW if we let CMake 
   # build the RC object: it would invoke windres.exe with the current
   # CXXFLAGS but some of them are GCC-specific and not supported
   # by windres.exe (e.g. -std=c++11).
-=======
-if (MINGW OR CYGWIN)
->>>>>>> bfcb9dd8
   add_custom_command(OUTPUT ${CMAKE_CURRENT_BINARY_DIR}/icon.o
     COMMAND windres.exe -I${CMAKE_CURRENT_SOURCE_DIR}
     -i${CMAKE_CURRENT_SOURCE_DIR}/icon.rc
