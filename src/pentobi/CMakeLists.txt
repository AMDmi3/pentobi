--- conflicted
+++ resolved
@@ -169,15 +169,11 @@
     )
 endif()
 
-<<<<<<< HEAD
-install(TARGETS pentobi
-=======
 if (DEFINED CMAKE_THREAD_LIBS_INIT)
   target_link_libraries(pentobi ${CMAKE_THREAD_LIBS_INIT})
 endif()
 
 install(TARGETS pentobi 
->>>>>>> 68368733
 DESTINATION ${CMAKE_INSTALL_BINDIR})
 
 # Install translation files. If you change the destination, you need to
