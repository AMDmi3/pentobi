--- conflicted
+++ resolved
@@ -52,11 +52,7 @@
     m_labelVariant = createSelectableLabel();
     formLayout->addRow(tr("Game variant:"), m_labelVariant);
     m_labelNuGames = createSelectableLabel();
-<<<<<<< HEAD
-    formLayout->addRow(tr("Number of rated games:"), m_labelNuGames);
-=======
     formLayout->addRow(tr("Rated games:"), m_labelNuGames);
->>>>>>> c7c4e260
     m_labelBestRating = createSelectableLabel();
     formLayout->addRow(tr("Best previous rating:"), m_labelBestRating);
     layout->addSpacing(layout->margin());
