--- conflicted
+++ resolved
@@ -56,11 +56,6 @@
 int main(int argc, char* argv[])
 {
     LogInitializer log_initializer;
-<<<<<<< HEAD
-    Q_INIT_RESOURCE(libpentobi_gui_resources);
-=======
-#if QT_VERSION >= QT_VERSION_CHECK(5, 6, 0)
->>>>>>> a6845399
     QGuiApplication::setAttribute(Qt::AA_EnableHighDpiScaling);
     QGuiApplication::setAttribute(Qt::AA_UseHighDpiPixmaps);
     Application app(argc, argv);
