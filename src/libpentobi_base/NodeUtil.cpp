//-----------------------------------------------------------------------------
/** @file libpentobi_base/NodeUtil.cpp
    @author Markus Enzenberger
    @copyright GNU General Public License version 3 or later */
//-----------------------------------------------------------------------------

#ifdef HAVE_CONFIG_H
#include <config.h>
#endif

#include "NodeUtil.h"

#include "libboardgame_util/StringUtil.h"

namespace libpentobi_base {
namespace node_util {

using libboardgame_sgf::InvalidProperty;
using libboardgame_sgf::SgfError;
using libboardgame_util::split;
using libboardgame_util::trim;

//-----------------------------------------------------------------------------

bool has_move(const SgfNode& node, Variant variant)
{
    // See also comment in get_move()
    switch (get_nu_colors(variant))
    {
    case 2:
        for (auto& prop : node.get_properties())
        {
            auto& id = prop.id;
            if (id == "B" || id == "W" || id == "1" || id == "2"
                    || id == "BLUE" || id == "GREEN")
                return true;
        }
        break;
    case 3:
        for (auto& prop : node.get_properties())
        {
            auto& id = prop.id;
            if (id == "1" || id == "2" || id == "3" || id == "BLUE"
                    || id == "YELLOW" || id == "RED")
                return true;
        }
        break;
    case 4:
        for (auto& prop : node.get_properties())
        {
            auto& id = prop.id;
            if (id == "1" || id == "2" || id == "3" || id == "4"
                    || id == "BLUE" || id == "YELLOW" || id == "RED"
                     || id == "GREEN")
                return true;
        }
        break;
    default:
        LIBBOARDGAME_ASSERT(false);
    }
    return false;
}

bool get_move(const SgfNode& node, Variant variant, Color& c,
              MovePoints& points)
{
    auto nu_colors = get_nu_colors(variant);
    string id;
    // Pentobi 0.1 used BLUE/YELLOW/RED/GREEN instead of 1/2/3/4 as suggested
    // by SGF FF[5]. Pentobi 12.0 erroneosly used 1/2 for two-player Callisto
    // instead of B/W. We still want to be able to read files written by older
    // versions. They will be converted to the current format by
    // PentobiTreeWriter.
    if (nu_colors == 2)
    {
        if (node.has_property("B"))
        {
            id = "B";
            c = Color(0);
        }
        else if (node.has_property("W"))
        {
            id = "W";
            c = Color(1);
        }
        else if (node.has_property("1"))
        {
            id = "1";
            c = Color(0);
        }
        else if (node.has_property("2"))
        {
            id = "2";
            c = Color(1);
        }
        else if (node.has_property("BLUE"))
        {
            id = "BLUE";
            c = Color(0);
        }
        else if (node.has_property("GREEN"))
        {
            id = "GREEN";
            c = Color(1);
        }
    }
    else
    {
        if (node.has_property("1"))
        {
            id = "1";
            c = Color(0);
        }
        else if (node.has_property("2"))
        {
            id = "2";
            c = Color(1);
        }
        else if (node.has_property("3"))
        {
            id = "3";
            c = Color(2);
        }
        else if (node.has_property("4"))
        {
            id = "4";
            c = Color(3);
        }
        else if (node.has_property("BLUE"))
        {
            id = "BLUE";
            c = Color(0);
        }
        else if (node.has_property("YELLOW"))
        {
            id = "YELLOW";
            c = Color(1);
        }
        else if (node.has_property("RED"))
        {
            id = "RED";
            c = Color(2);
        }
        else if (node.has_property("GREEN"))
        {
            id = "GREEN";
            c = Color(3);
        }
    }
    if (id.empty() || c.to_int() >= nu_colors)
        return false;
    // Note: we still support having the points of a move in a list of point
    // values instead of a single value as used by Pentobi <= 0.2, but it
    // is deprecated
    points.clear();
    auto& geo = get_geometry(variant);
    for (auto& s : node.get_multi_property(id))
    {
        auto begin = s.begin();
        auto end = begin;
        while (true)
        {
            while (end != s.end() && *end != ',')
                ++end;
            Point p;
            if (! geo.from_string(begin, end, p)
                    || points.size() == points.max_size)
                throw InvalidProperty(id, string(begin, end));
            points.push_back(p);
            if (end == s.end())
                break;
            ++end;
            begin = end;
        }
    }
    return true;
}

bool get_player(const SgfNode& node, Color::IntType nu_colors, Color& c)
{
    if (! node.has_property("PL"))
        return false;
    string value = node.get_property("PL");
    if (value == "B" || value == "1")
        c = Color(0);
    else if (value == "W" || value == "2")
        c = Color(1);
    else if (value == "3" && nu_colors > 2)
        c = Color(2);
    else if (value == "4" && nu_colors > 3)
        c = Color(3);
    else
<<<<<<< HEAD
        throw SgfError("invalid value for PL property");
=======
        return false;
>>>>>>> 4321d627
    return true;
}

bool has_setup(const SgfNode& node)
{
    for (auto& i : node.get_properties())
        if (i.id == "AB" || i.id == "AW" || i.id == "A1" || i.id == "A2"
                || i.id == "A3" || i.id == "A4" || i.id == "AE")
            return true;
    return false;
}

//-----------------------------------------------------------------------------

} // namespace node_util
} // namespace libpentobi_base<|MERGE_RESOLUTION|>--- conflicted
+++ resolved
@@ -190,11 +190,7 @@
     else if (value == "4" && nu_colors > 3)
         c = Color(3);
     else
-<<<<<<< HEAD
-        throw SgfError("invalid value for PL property");
-=======
         return false;
->>>>>>> 4321d627
     return true;
 }
 
