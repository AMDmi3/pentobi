//-----------------------------------------------------------------------------
/** @file libpentobi_mcts/State.cpp
    @author Markus Enzenberger
    @copyright GNU General Public License version 3 or later */
//-----------------------------------------------------------------------------

#ifdef HAVE_CONFIG_H
#include <config.h>
#endif

#include "State.h"

#include "libboardgame_util/MathUtil.h"
#include "libpentobi_base/BoardUtil.h"
#include "libpentobi_base/ScoreUtil.h"

namespace libpentobi_mcts {

using namespace std;
using libboardgame_util::fast_exp;
using libpentobi_base::get_multiplayer_result;
using libpentobi_base::BoardType;
using libpentobi_base::PointState;

//-----------------------------------------------------------------------------

namespace {

inline Float sigmoid(Float steepness, Float x)
{
    return -1.f + 2.f / (1.f + fast_exp(-steepness * x));
}

} // namespace

//-----------------------------------------------------------------------------

SharedConst::SharedConst(const Color& to_play)
    : board(nullptr),
      to_play(to_play),
      avoid_symmetric_draw(true)
{
    // Game variant and position dependent variables are initialized in
    // libpentobi_mcts::Search::start_search()
}

//-----------------------------------------------------------------------------

State::State(Variant initial_variant, const SharedConst& shared_const)
  : m_shared_const(shared_const),
    m_bd(initial_variant)
{
}

inline void State::add_moves(Point p, Color c,
                             const Board::PiecesLeftList& pieces_considered)
{
    auto& moves = m_moves[c];
    auto nu_moves = moves.size();
    auto& marker = m_marker[c];
    auto& playout_features = m_playout_features[c];
    auto adj_status = m_bd.get_adj_status(p, c);
    double total_gamma =
            moves.empty() ? 0 : m_cumulative_gamma[moves.size() - 1];
    for (Piece piece : pieces_considered)
        for (Move mv : get_moves(c, piece, p, adj_status))
            if (! marker[mv]
                    && check_move(mv, get_move_info(mv), moves, nu_moves,
                                  playout_features, total_gamma))
                marker.set(mv);
    moves.resize(nu_moves);
    m_moves_added_at[c][p] = true;
}

inline void State::add_moves(Point p, Color c, Piece piece,
                             unsigned adj_status, double& total_gamma)
{
    auto& moves = m_moves[c];
    auto nu_moves = moves.size();
    auto& marker = m_marker[c];
    auto& playout_features = m_playout_features[c];
    for (Move mv : get_moves(c, piece, p, adj_status))
        if (! marker[mv]
                && check_move(mv, get_move_info(mv), moves, nu_moves,
                              playout_features, total_gamma))
            marker.set(mv);
    moves.resize(nu_moves);
}

void State::add_starting_moves(Color c,
                               const Board::PiecesLeftList& pieces_considered,
                               bool with_gamma)
{
    // Using only one starting point (if game variant has more than one) not
    // only reduces the branching factor but is also necessary because
    // update_moves() assumes that a move stays legal if the forbidden
    // status for all of its points does not change.
    Point p = find_best_starting_point(c);
    if (p.is_null())
        return;
    auto& moves = m_moves[c];
    LIBBOARDGAME_ASSERT(moves.empty());
    unsigned nu_moves = 0;
    auto& marker = m_marker[c];
    auto& is_forbidden = m_bd.is_forbidden(c);
    double total_gamma = 0;
    for (Piece piece : pieces_considered)
        for (Move mv : get_moves(c, piece, p, 0))
        {
            LIBBOARDGAME_ASSERT(! marker[mv]);
            if (check_forbidden(is_forbidden, mv, moves, nu_moves))
            {
                marker.set(mv);
                if (with_gamma)
                {
                    total_gamma += m_gamma_piece[piece];
                    m_cumulative_gamma[nu_moves - 1] = total_gamma;
                }
            }
        }
    moves.resize(nu_moves);
}

bool State::check_forbidden(const Grid<bool>& is_forbidden, Move mv,
                            MoveList& moves, unsigned& nu_moves)
{
    auto& info = get_move_info(mv);
    auto p = info.begin();
    if (is_forbidden[*p])
        return false;
    auto end = info.end();
    for (unsigned i = 1; i < PieceInfo::max_size; ++i)
    {
        if (++p == end)
            break;
        if (is_forbidden[*p])
            return false;
    }
    LIBBOARDGAME_ASSERT(nu_moves < MoveList::max_size);
    moves.get_unchecked(nu_moves) = mv;
    ++nu_moves;
    return true;
}

bool State::check_move(Move mv, const MoveInfo& info, MoveList& moves,
                       unsigned& nu_moves,
                       const PlayoutFeatures& playout_features,
                       double& total_gamma)
{
    auto p = info.begin();
    PlayoutFeatures::Compute features(*p, playout_features);
    if (features.is_forbidden())
        return false;
    auto end = info.end();
    for (unsigned i = 1; i < PieceInfo::max_size; ++i)
    {
        if (++p == end)
            break;
        if (! features.add(*p, playout_features))
            return false;
    }
    double gamma = m_gamma_piece[info.get_piece()];
    if (features.has_local())
    {
        gamma *= m_gamma_nu_attach[features.get_nu_attach()];
        if (features.has_adj_attach())
            gamma *= 1e5;
    }
    total_gamma += gamma;
    m_cumulative_gamma[nu_moves] = total_gamma;
    LIBBOARDGAME_ASSERT(nu_moves < MoveList::max_size);
    moves.get_unchecked(nu_moves) = mv;
    ++nu_moves;
    return true;
}

#if LIBBOARDGAME_DEBUG
string State::dump() const
{
    ostringstream s;
    s << "pentobi_mcts::State:\n" << libpentobi_base::boardutil::dump(m_bd);
    return s.str();
}
#endif

/** Evaluation function for Duo and Junior. */
void State::evaluate_duo(array<Float, 6>& result)
{
    LIBBOARDGAME_ASSERT(m_bd.get_nu_players() == 2);
    LIBBOARDGAME_ASSERT(m_bd.get_nu_colors() == 2);
    if (! m_is_symmetry_broken
            && m_bd.get_nu_onboard_pieces() >= m_symmetry_min_nu_pieces)
    {
        if (log_simulations)
            log("Result: 0.5 (symmetry)");
        result[0] = result[1] = 0.5;
        return;
    }
    Color c(0);
    auto s = static_cast<Float>(m_bd.get_score(c));
    Float res;
    if (s > 0)
        res = 1;
    else if (s < 0)
        res = 0;
    else
        res = 0.5;
    if (log_simulations)
        log("Result color ", c, ": sco=", s, " game_res=", res);
    res += get_quality_bonus(c, res, s, false);
    if (log_simulations)
        log("res=", res);
    result[0] = res;
    result[1] = 1.f - res;
}

/** Evaluation function for game variants with 2 players and 2 colors per
    player. */
void State::evaluate_multicolor(array<Float, 6>& result)
{
    LIBBOARDGAME_ASSERT(m_bd.get_nu_players() == 2);
    LIBBOARDGAME_ASSERT(m_bd.get_nu_colors() == 4);
    // Always evaluate symmetric positions in trigon_2 as a draw in the
    // playouts. See comment in evaluate_playout_duo.
    // m_is_symmetry_broken is always true in classic_2, no need to check for
    // game variant.
    if (! m_is_symmetry_broken
            && m_bd.get_nu_onboard_pieces() >= m_symmetry_min_nu_pieces)
    {
        if (log_simulations)
            log("Result: 0.5 (symmetry)");
        result[0] = result[1] = result[2] = result[3] = 0.5;
        return;
    }

    Color c(0);
    auto s = static_cast<Float>(m_bd.get_score(c));
    Float res;
    if (s > 0)
        res = 1;
    else if (s < 0)
        res = 0;
    else
        res = 0.5;
    if (log_simulations)
        log("Result color ", c, ": sco=", s, " game_res=", res);
    res += get_quality_bonus(c, res, s, true);
    if (log_simulations)
        log("res=", res);
    result[0] = result[2] = res;
    result[1] = result[3] = 1.f - res;
}

/** Evaluation function for game variants with more than 2 players.
    The result is 0,0.5,1 for loss/tie/win in 2-player variants. For n \> 2
    players, this is generalized in the following way: The scores are sorted in
    ascending order. Each rank r_i (i in 0..n-1) is assigned a result value of
    r_i/(n-1). If multiple players have the same score, the result value is the
    average of all ranks with this score. So being the single winner still
    gives the result 1 and having the lowest score gives the result 0. Being
    the single winner is better than sharing the best place, which is better
    than getting the second place, etc. */
void State::evaluate_multiplayer(array<Float, 6>& result)
{
    auto nu_players = m_bd.get_nu_players();
    LIBBOARDGAME_ASSERT(nu_players > 2);
    array<unsigned, Color::range> points;
    for (Color::IntType i = 0; i < nu_players; ++i)
        points[i] = m_bd.get_points(Color(i));
    array<Float, Color::range> game_result;
    get_multiplayer_result(nu_players, points, game_result);
    for (Color::IntType i = 0; i < nu_players; ++i)
    {
        Color c(i);
        auto s = static_cast<Float>(m_bd.get_score(c));
        result[i] =
                game_result[i] + get_quality_bonus(c, game_result[i], s, true);
        if (log_simulations)
            log("Result color ", c, ": sco=", s, " game_res=", game_result[i],
                " res=", result[i]);
    }
    if (m_bd.get_variant() == Variant::classic_3)
    {
        result[3] = result[0];
        result[4] = result[1];
        result[5] = result[2];
    }
}

Point State::find_best_starting_point(Color c) const
{
    // We use the starting point that maximizes the distance to occupied
    // starting points, especially to the ones occupied by the player (their
    // distance is weighted with a factor of 2)
    Point best = Point::null();
    float max_distance = -1;
    bool is_trigon = (m_bd.get_board_type() == BoardType::trigon
                      || m_bd.get_board_type() == BoardType::trigon_3);
    float ratio = (is_trigon ? 1.732f : 1);
    auto& geo = m_bd.get_geometry();
    for (Point p : m_bd.get_starting_points(c))
    {
        if (m_bd.is_forbidden(p, c))
            continue;
        float px = static_cast<float>(geo.get_x(p));
        float py = static_cast<float>(geo.get_y(p));
        float d = 0;
        for (Color i : Color::Range(m_nu_colors))
            for (Point pp : m_bd.get_starting_points(i))
            {
                PointState s = m_bd.get_point_state(pp);
                if (! s.is_empty())
                {
                    float ppx = static_cast<float>(geo.get_x(pp));
                    float ppy = static_cast<float>(geo.get_y(pp));
                    float dx = ppx - px;
                    float dy = ratio * (ppy - py);
                    float weight = 1;
                    if (s == c || s == m_bd.get_second_color(c))
                        weight = 2;
                    d += weight * sqrt(dx * dx + dy * dy);
                }
            }
        if (d > max_distance)
        {
            best = p;
            max_distance = d;
        }
    }
    return best;
}

bool State::gen_playout_move_full(PlayerMove<Move>& mv)
{
    Color to_play = m_bd.get_to_play();
<<<<<<< HEAD
=======
    if (lgr2.is_regular() && m_bd.is_legal_nonpass(lgr2))
    {
        if (log_simulations)
            log("Playing last good reply 2");
        mv = PlayerMove<Move>(get_to_play(), lgr2);
        return true;
    }
    if (lgr1.is_regular() && m_bd.is_legal_nonpass(lgr1))
    {
        if (log_simulations)
            log("Playing last good reply 1");
        mv = PlayerMove<Move>(get_to_play(), lgr1);
        return true;
    }

>>>>>>> b8a6ce70
    while (true)
    {
        if (! m_is_move_list_initialized[to_play])
            init_moves_with_gamma(to_play);
        else if (m_has_moves[to_play])
            update_moves(to_play);
        if ((m_has_moves[to_play] = ! m_moves[to_play].empty()))
            break;
        if (++m_nu_passes == m_nu_colors)
            return false;
        if (m_check_terminate_early && m_bd.get_score(to_play) < 0
            && ! m_has_moves[m_bd.get_second_color(to_play)])
        {
            if (log_simulations)
                log("Terminate early (no moves and negative score)");
            return false;
        }
        to_play = to_play.get_next(m_nu_colors);
        m_bd.set_to_play(to_play);
        // Don't try to handle symmetry after pass moves
        m_is_symmetry_broken = true;
    }

    auto& moves = m_moves[to_play];
    double total_gamma =  m_cumulative_gamma[moves.size() - 1];
    if (log_simulations)
        log("Moves: ", moves.size(), ", total_gamma: ", total_gamma);
    auto begin = m_cumulative_gamma.begin();
    auto end = begin + moves.size();
    auto random = m_random.generate_double(0, total_gamma);
    auto pos = lower_bound(begin, end, random);
    LIBBOARDGAME_ASSERT(pos != end);
    mv = PlayerMove<Move>(get_to_play(),
                          moves[static_cast<unsigned>(pos - begin)]);
    return true;
}

inline const PieceMap<bool>& State::get_pieces_considered() const
{
    // Use number of on-board pieces for move number to handle the case where
    // there are more pieces on the board than moves (setup positions)
    unsigned nu_moves = m_bd.get_nu_onboard_pieces();
    if (nu_moves >= m_shared_const.min_move_all_considered
        || m_force_consider_all_pieces)
        return m_shared_const.is_piece_considered_all;
    else
        return *m_shared_const.is_piece_considered[nu_moves];
}

/** Bonus added to the result for quality-based rewards.
    See also: Pepels et al.: Quality-based Rewards for Monte-Carlo Tree Search
    Simulations. ECAI 2014. */
inline Float State::get_quality_bonus(Color c, Float result, Float score,
                                      bool use_nu_attach)
{
    Float bonus = 0;

    // Game length
    Float l = static_cast<Float>(m_bd.get_nu_moves());
    m_stat_len.add(l);
    Float dev = m_stat_len.get_deviation();
    if (dev > 0)
        bonus +=
                (result == 1 ? -0.06f : 0.06f)
                * sigmoid(2.f, (l - m_stat_len.get_mean()) / dev);

    // Game score
    auto& stat = m_stat_score[c];
    stat.add(score);
    dev = stat.get_deviation();
    if (dev > 0)
        bonus += 0.3f * sigmoid(2.f, (score - stat.get_mean()) / dev);

    // Number of non-forbidden attach points is another feature of a superior
    // final position. Not used in Duo/Junior, mainly helps in Trigon.
    if (! use_nu_attach)
        return bonus;
    auto second_color = m_bd.get_second_color(c);
    Float opp_weight = (m_bd.get_nu_players() == 2 ? 1.f : 1.f / m_nu_colors);
    Float attach = 0;
    for (Color i : Color::Range(m_nu_colors))
        if (i == c || i == second_color)
        {
            for (Point p : m_bd.get_attach_points(i))
                if (! m_bd.is_forbidden(p, i))
                    ++attach;
        }
        else
        {
            Float n = 0;
            for (Point p : m_bd.get_attach_points(i))
                if (! m_bd.is_forbidden(p, i))
                    ++n;
            attach -= opp_weight * n;
        }
    m_stat_attach.add(attach);
    dev = m_stat_attach.get_deviation();
    if (dev > 0)
        bonus += 0.1f
                * sigmoid(2.f, (attach - m_stat_attach.get_mean()) / dev);
    return bonus;
}

void State::init_moves_with_gamma(Color c)
{
    m_is_piece_considered[c] = &get_pieces_considered();
    m_playout_features[c].set_local(m_bd);
    auto& marker = m_marker[c];
    auto& moves = m_moves[c];
    marker.clear(moves);
    moves.clear();
    Board::PiecesLeftList pieces_considered;
    for (Piece piece : m_bd.get_pieces_left(c))
        if ((*m_is_piece_considered[c])[piece])
            pieces_considered.push_back(piece);
    if (m_bd.is_first_piece(c))
        add_starting_moves(c, pieces_considered, true);
    else
        for (Point p : m_bd.get_attach_points(c))
            if (! m_bd.is_forbidden(p, c))
                add_moves(p, c, pieces_considered);
    m_is_move_list_initialized[c] = true;
    m_new_moves[c].clear();
    if (moves.empty() && ! m_force_consider_all_pieces)
    {
        m_force_consider_all_pieces = true;
        init_moves_with_gamma(c);
    }
}

void State::init_moves_without_gamma(Color c)
{
    m_is_piece_considered[c] = &get_pieces_considered();
    auto& marker = m_marker[c];
    auto& moves = m_moves[c];
    marker.clear(moves);
    moves.clear();
    Board::PiecesLeftList pieces_considered;
    for (Piece piece : m_bd.get_pieces_left(c))
        if ((*m_is_piece_considered[c])[piece])
            pieces_considered.push_back(piece);
    auto& is_forbidden = m_bd.is_forbidden(c);
    if (m_bd.is_first_piece(c))
        add_starting_moves(c, pieces_considered, false);
    else
    {
        unsigned nu_moves = 0;
        for (Point p : m_bd.get_attach_points(c))
            if (! is_forbidden[p])
            {
                auto adj_status = m_bd.get_adj_status(p, c);
                for (Piece piece : pieces_considered)
                    for (Move mv : get_moves(c, piece, p, adj_status))
                        if (! marker[mv]
                                && check_forbidden(is_forbidden, mv, moves,
                                                   nu_moves))
                            marker.set(mv);
                m_moves_added_at[c][p] = true;
            }
        moves.resize(nu_moves);
    }
    m_is_move_list_initialized[c] = true;
    m_new_moves[c].clear();
    if (moves.empty() && ! m_force_consider_all_pieces)
    {
        m_force_consider_all_pieces = true;
        init_moves_without_gamma(c);
    }
}

void State::play_expanded_child(Move mv)
{
    if (log_simulations)
        log("Playing expanded child");
    if (! mv.is_null())
        play_playout(mv);
    else
    {
        ++m_nu_passes;
        m_bd.set_to_play(m_bd.get_to_play().get_next(m_nu_colors));
        // Don't try to handle pass moves: a pass move either breaks symmetry
        // or both players have passed and it's the end of the game and we need
        // symmetry detection only as a heuristic (playouts and move value
        // initialization)
        m_is_symmetry_broken = true;
        if (log_simulations)
            log(m_bd);
    }
}

void State::start_search()
{
    auto& bd = *m_shared_const.board;
    m_bd.copy_from(bd);
    m_bd.set_to_play(m_shared_const.to_play);
    m_bd.take_snapshot();
    m_nu_colors = bd.get_nu_colors();
    for (Color c : Color::Range(m_nu_colors))
        m_playout_features[c].init_snapshot(m_bd, c);
    m_bc = &m_bd.get_board_const();
    m_move_info_array = m_bc->get_move_info_array();
    m_move_info_ext_array = m_bc->get_move_info_ext_array();
    m_check_terminate_early =
            (bd.get_nu_moves() < 10u * m_nu_colors
             && m_bd.get_nu_players() == 2);
    auto variant = bd.get_variant();
    m_check_symmetric_draw =
        ((variant == Variant::duo || variant == Variant::junior
          || variant == Variant::trigon_2)
         && ! ((m_shared_const.to_play == Color(1)
                || m_shared_const.to_play == Color(3))
               && m_shared_const.avoid_symmetric_draw)
         && ! check_symmetry_broken(bd, m_shared_const.symmetric_points));
    if (! m_check_symmetric_draw)
        // Pretending that the symmetry is always broken is equivalent to
        // ignoring symmetric draws
        m_is_symmetry_broken = true;
    if (variant == Variant::trigon_2)
        m_symmetry_min_nu_pieces = 5;
    else
        m_symmetry_min_nu_pieces = 3; // Only used in Duo

    m_prior_knowledge.start_search(bd);
    m_stat_len.clear();
    m_stat_attach.clear();
    for (Color c : Color::Range(m_nu_colors))
        m_stat_score[c].clear();

    // Init gamma values
    double gamma_size_factor = 1;
    double gamma_nu_attach_factor = 1;
    switch (bd.get_board_type())
    {
    case BoardType::classic:
        gamma_size_factor = 5;
        break;
    case BoardType::duo:
        gamma_size_factor = 3;
        gamma_nu_attach_factor = 1.8;
        break;
    case BoardType::trigon:
    case BoardType::trigon_3:
        gamma_size_factor = 5;
        break;
    }
    for (Piece::IntType i = 0; i < m_bc->get_nu_pieces(); ++i)
    {
        Piece piece(i);
        auto piece_size = m_bc->get_piece_info(piece).get_size();
        LIBBOARDGAME_ASSERT(piece_size > 0);
        auto piece_nu_attach = m_bc->get_nu_attach_points(piece);
        LIBBOARDGAME_ASSERT(piece_nu_attach > 0);
        m_gamma_piece[piece] =
            pow(gamma_size_factor, piece_size - 1)
            * pow(gamma_nu_attach_factor, piece_nu_attach - 1);
    }
    for (unsigned i = 0; i < PieceInfo::max_size + 1; ++i)
        m_gamma_nu_attach[i] = pow(1e10, i);
}

void State::start_simulation(size_t n)
{
    if (log_simulations)
        log("=========================================================\n",
            "Simulation ", n, "\n",
            "=========================================================");
    m_bd.restore_snapshot();
    m_force_consider_all_pieces = false;
    auto& geo = m_bd.get_geometry();
    for (Color c : Color::Range(m_nu_colors))
    {
        m_has_moves[c] = true;
        m_is_move_list_initialized[c] = false;
        m_playout_features[c].restore_snapshot(m_bd);
        m_new_moves[c].clear();
        m_moves_added_at[c].fill(false, geo);
    }
    m_nu_passes = 0;
}

void State::update_moves(Color c)
{
    auto& playout_features = m_playout_features[c];
    playout_features.set_local(m_bd);

    auto& marker = m_marker[c];

    // Find old moves that are still legal
    auto& is_forbidden = m_bd.is_forbidden(c);
    auto& new_moves = m_new_moves[c];
    auto& moves = m_moves[c];
    auto old_size = moves.size();
    moves.clear();
    unsigned nu_moves = 0;
    double total_gamma = 0;
    if (new_moves.size() == 1 && m_bd.get_nu_piece_instances() == 1)
    {
        Piece piece = get_move_info(new_moves[0]).get_piece();
        for (unsigned i = 0; i < old_size; ++i)
        {
            LIBBOARDGAME_ASSERT(i >= moves.size());
            Move mv = moves.get_unchecked(i);
            auto& info = get_move_info(mv);
            if (info.get_piece() == piece
                    || ! check_move(mv, info, moves, nu_moves,
                                    playout_features, total_gamma))
                marker.clear(mv);
        }
    }
    else
    {
        PieceMap<bool> is_piece_left(false);
        for (Piece piece : m_bd.get_pieces_left(c))
            is_piece_left[piece] = true;
        for (unsigned i = 0; i < old_size; ++i)
        {
            LIBBOARDGAME_ASSERT(i >= moves.size());
            Move mv = moves.get_unchecked(i);
            auto& info = get_move_info(mv);
            if (! is_piece_left[info.get_piece()]
                    || ! check_move(mv, info, moves,  nu_moves,
                                    playout_features, total_gamma))
                marker.clear(mv);
        }
    }
    moves.resize(nu_moves);

    // Find new legal moves because of new pieces played by this color
    Board::PiecesLeftList pieces_considered;
    for (Piece piece : m_bd.get_pieces_left(c))
        if ((*m_is_piece_considered[c])[piece])
            pieces_considered.push_back(piece);
    for (Move mv : new_moves)
    {
        auto& info_ext = get_move_info_ext(mv);
        auto i = info_ext.begin_attach();
        auto end = info_ext.end_attach();
        do
            if (! is_forbidden[*i] && ! m_moves_added_at[c][*i])
                add_moves(*i, c, pieces_considered);
        while (++i != end);
    }
    new_moves.clear();

    // Generate moves for pieces not considered in the last position
    auto& is_piece_considered = *m_is_piece_considered[c];
    if (&is_piece_considered != &m_shared_const.is_piece_considered_all)
    {
        if (moves.empty())
            m_force_consider_all_pieces = true;
        auto& is_piece_considered_new = get_pieces_considered();
        if (&is_piece_considered !=  &is_piece_considered_new)
        {
            pieces_considered.clear();
            for (Piece piece : m_bd.get_pieces_left(c))
                if (! is_piece_considered[piece]
                    && is_piece_considered_new[piece])
                    pieces_considered.push_back(piece);
            double total_gamma =
                    moves.empty() ? 0 : m_cumulative_gamma[moves.size() - 1];
            for (Point p : m_bd.get_attach_points(c))
                if (! is_forbidden[p])
                {
                    auto adj_status = m_bd.get_adj_status(p, c);
                    for (Piece piece : pieces_considered)
                        add_moves(p, c, piece, adj_status, total_gamma);
                }
            m_is_piece_considered[c] = &is_piece_considered_new;
        }
    }
}

void State::update_symmetry_broken(Move mv)
{
    Color to_play = m_bd.get_to_play();
    Color second_color = m_bd.get_second_color(to_play);
    auto& info = get_move_info(mv);
    auto i = info.begin();
    auto end = info.end();
    if (to_play == Color(0) || to_play == Color(2))
    {
        // First player to play: Check that all symmetric points of the last
        // move of the second player are occupied by the first player
        do
        {
            Point symm_p = m_shared_const.symmetric_points[*i];
            if (m_bd.get_point_state(symm_p) != second_color)
            {
                m_is_symmetry_broken = true;
                return;
            }
        }
        while (++i != end);
    }
    else
    {
        // Second player to play: Check that all symmetric points of the last
        // move of the first player are empty (i.e. the second player can play
        // there to preserve the symmetry)
        do
        {
            Point symm_p = m_shared_const.symmetric_points[*i];
            if (! m_bd.get_point_state(symm_p).is_empty())
            {
                m_is_symmetry_broken = true;
                return;
            }
        }
        while (++i != end);
    }
}

string State::get_info() const
{
    ostringstream s;
    if (m_bd.get_nu_players() == 2)
    {
        s << "Sco: ";
        m_stat_score[Color(0)].write(s, true, 1);
    }
    s << '\n';
    return s.str();
}

//-----------------------------------------------------------------------------

} // namespace libpentobi_mcts<|MERGE_RESOLUTION|>--- conflicted
+++ resolved
@@ -333,24 +333,6 @@
 bool State::gen_playout_move_full(PlayerMove<Move>& mv)
 {
     Color to_play = m_bd.get_to_play();
-<<<<<<< HEAD
-=======
-    if (lgr2.is_regular() && m_bd.is_legal_nonpass(lgr2))
-    {
-        if (log_simulations)
-            log("Playing last good reply 2");
-        mv = PlayerMove<Move>(get_to_play(), lgr2);
-        return true;
-    }
-    if (lgr1.is_regular() && m_bd.is_legal_nonpass(lgr1))
-    {
-        if (log_simulations)
-            log("Playing last good reply 1");
-        mv = PlayerMove<Move>(get_to_play(), lgr1);
-        return true;
-    }
-
->>>>>>> b8a6ce70
     while (true)
     {
         if (! m_is_move_list_initialized[to_play])
@@ -375,7 +357,7 @@
     }
 
     auto& moves = m_moves[to_play];
-    double total_gamma =  m_cumulative_gamma[moves.size() - 1];
+    double total_gamma = m_cumulative_gamma[moves.size() - 1];
     if (log_simulations)
         log("Moves: ", moves.size(), ", total_gamma: ", total_gamma);
     auto begin = m_cumulative_gamma.begin();
