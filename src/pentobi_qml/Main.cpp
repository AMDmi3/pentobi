--- conflicted
+++ resolved
@@ -22,43 +22,9 @@
 #if QT_NO_DEBUG
     set_log_null();
 #endif
-<<<<<<< HEAD
-        QCoreApplication::setOrganizationName("Pentobi");
-        QCoreApplication::setApplicationName("Pentobi");
-        qmlRegisterType<GameModel>("pentobi", 1, 0, "GameModel");
-        qmlRegisterType<PlayerModel>("pentobi", 1, 0, "PlayerModel");
-        qmlRegisterInterface<PieceModel>("PieceModel");
-        QApplication app(argc, argv);
-        QString locale = QLocale::system().name();
-        QTranslator translatorPentobi;
-        translatorPentobi.load("pentobi_qml_" + locale, ":qml/translations");
-        app.installTranslator(&translatorPentobi);
-        // The translation of standard buttons in QtQuick.Dialogs.MessageDialog
-        // is broken on Android (tested with Qt 5.5; QTBUG-43353), so we
-        // created our own file, which contains the translations we need.
-        QTranslator translatorQt;
-        translatorQt.load("replace_qtbase_" + locale, ":qml/translations");
-        app.installTranslator(&translatorQt);
-        try
-        {
-            QQmlApplicationEngine engine(QUrl("qrc:///qml/Main.qml"));
-            return app.exec();
-        }
-        catch (const bad_alloc& e)
-        {
-            // bad_alloc can happen because the player requires a larger
-            // amount of memory (e.g. it happened with Pentobi 10.0 on some
-            // Android devices).
-            auto title = QCoreApplication::translate("main", "Error");
-            auto text =
-                    QCoreApplication::translate("main", "Not enough memory.");
-            QMessageBox::critical(nullptr, title, text);
-            return 1;
-        }
-=======
     QCoreApplication::setOrganizationName("Pentobi");
     QCoreApplication::setApplicationName("Pentobi");
-    qmlRegisterType<BoardModel>("pentobi", 1, 0, "BoardModel");
+    qmlRegisterType<GameModel>("pentobi", 1, 0, "GameModel");
     qmlRegisterType<PlayerModel>("pentobi", 1, 0, "PlayerModel");
     qmlRegisterInterface<PieceModel>("PieceModel");
     QApplication app(argc, argv);
@@ -76,7 +42,6 @@
     {
         QQmlApplicationEngine engine(QUrl("qrc:///qml/Main.qml"));
         return app.exec();
->>>>>>> 8c7cd39a
     }
     catch (const bad_alloc& e)
     {
