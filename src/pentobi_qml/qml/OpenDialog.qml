--- conflicted
+++ resolved
@@ -5,11 +5,7 @@
 FileDialog {
     title: qsTr("Open")
     nameFilters: [ qsTr("Blokus games (*.blksgf)"), qsTr("All files (*)") ]
-<<<<<<< HEAD
-    folder: root.folder === "" ? shortcuts.desktop : root.folder
-=======
     folder: root.folder != "" ? root.folder : (isAndroid ? "file:///sdcard" : shortcuts.desktop)
->>>>>>> 9c985e2a
     onAccepted: {
         root.folder = folder
         Logic.openFileUrl()
