--- conflicted
+++ resolved
@@ -221,18 +221,11 @@
 function markLastMove() {
     if (! root.markLastMove)
         return
-<<<<<<< HEAD
-    var piece = gameDisplay.findPiece(gameModel.getLastMovePieceModel())
-    if (piece == null)
-        return
-    switch (gameModel.getLastMoveColor()) {
-=======
-    var color = boardModel.getLastMoveColor()
-    var piece = gameDisplay.findPiece(boardModel.getLastMovePieceModel(), color)
+    var color = gameModel.getLastMoveColor()
+    var piece = gameDisplay.findPiece(gameModel.getLastMovePieceModel(), color)
     if (piece === null)
         return
     switch (color) {
->>>>>>> 09bc2af4
     case 0:
         if (_pieceMarked0 != null) _pieceMarked0.isMarked = false
         _pieceMarked0 = piece
