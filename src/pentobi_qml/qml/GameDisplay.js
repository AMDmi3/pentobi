--- conflicted
+++ resolved
@@ -1,14 +1,6 @@
 function createPieces() {
-<<<<<<< HEAD
-    destroyPieces(_pieces0)
-    destroyPieces(_pieces1)
-    destroyPieces(_pieces2)
-    destroyPieces(_pieces3)
+    destroyPieces()
     var file = (gameModel.gameVariant.indexOf("trigon") >= 0) ?
-=======
-    destroyPieces()
-    var file = (boardModel.gameVariant.indexOf("trigon") >= 0) ?
->>>>>>> 50a9b87b
                 "PieceTrigon.qml" : "PieceClassic.qml"
     var component = Qt.createComponent(file)
     if (component.status !== Component.Ready)
