--- conflicted
+++ resolved
@@ -231,7 +231,6 @@
         <translation>Spiel endet in einem Unentschieden zwischen Gelb, Rot und Grün.</translation>
     </message>
     <message>
-<<<<<<< HEAD
         <source>Clipboard is empty.</source>
         <translation>Zwischenablage ist leer.</translation>
     </message>
@@ -318,10 +317,6 @@
     <message>
         <source>Your initial rating:</source>
         <translation>Ihre Anfangswertung:</translation>
-=======
-        <source>Clipboard empty</source>
-        <translation>Zwischenablage ist leer</translation>
->>>>>>> e9186fff
     </message>
 </context>
 <context>
