--- conflicted
+++ resolved
@@ -27,22 +27,9 @@
     function showPiecesImmediately(color) {
         pieceSelector.showColorImmediately(color)
     }
-<<<<<<< HEAD
-    function findPiece(pieceModel) { return Logic.findPiece(pieceModel) }
-=======
     function findPiece(pieceModel, color) {
         return Logic.findPiece(pieceModel, color)
     }
-    function showMessage(text) {
-        if (messageLoader.status == Loader.Null)
-            messageLoader.sourceComponent = messageComponent
-        messageLoader.item.show(text)
-    }
-    function clearMessage() {
-        if (messageLoader.status == Loader.Ready)
-            messageLoader.item.clear()
-    }
->>>>>>> 09bc2af4
 
     onWidthChanged: pickedPiece = null
     onHeightChanged: pickedPiece = null
