import QtQuick 2.0
import QtQuick.Controls 1.1
import "GameDisplay.js" as Logic

Rectangle
{
    id: root

    property var pickedPiece: null
    property bool transitionsEnabled
    property alias busyIndicatorRunning: busyIndicator.running
    property alias pieceAreaSize: pieceSelector.pieceAreaSize
    property real imageSourceWidth:
        _isTrigon ? 2 * board.gridElementWidth : board.gridElementWidth
    property alias imageSourceHeight: board.gridElementHeight

    property var _pieces0
    property var _pieces1
    property var _pieces2
    property var _pieces3
    property bool _isTrigon: gameModel.gameVariant.indexOf("trigon") >= 0
    signal play(var pieceModel, point gameCoord)

    function createPieces() { Logic.createPieces() }
    function destroyPieces() { Logic.destroyPieces() }
    function showMoveHint(move) { Logic.showMoveHint(move) }
    function showToPlay() { pieceSelector.showToPlay() }
    function showPiecesImmediately(color) {
        pieceSelector.showColorImmediately(color)
    }
    function findPiece(pieceModel) { return Logic.findPiece(pieceModel) }

    color: theme.backgroundColor
    onWidthChanged: pickedPiece = null
    onHeightChanged: pickedPiece = null

    Column {
        id: column

        width: root.width
        anchors.centerIn: root
        spacing: 0.01 * board.width

        Board {
            id: board

            gameVariant: gameModel.gameVariant
            width: Math.min(parent.width,
                            (_isTrigon ? 0.9 : 0.8) * root.height)
            height: _isTrigon ? Math.sqrt(3) / 2 * width : width
            anchors.horizontalCenter: parent.horizontalCenter
        }
        ScoreDisplay {
            id: scoreDisplay

            gameVariant: gameModel.gameVariant
            points0: gameModel.points0
            points1: gameModel.points1
            points2: gameModel.points2
            points3: gameModel.points3
            hasMoves0: gameModel.hasMoves0
            hasMoves1: gameModel.hasMoves1
            hasMoves2: gameModel.hasMoves2
            hasMoves3: gameModel.hasMoves3
            toPlay: gameModel.isGameOver ? -1 : gameModel.toPlay
            altPlayer: gameModel.altPlayer
            height: board.gridElementHeight
            pointSize: 0.6 * height
            anchors.horizontalCenter: parent.horizontalCenter
        }
        PieceSelector {
            id: pieceSelector

            property int nuVisibleColumns: 7
            property int _maxRows:
                _isTrigon || gameModel.gameVariant == "junior" ? 4 : 3

            pieces0: _pieces0
            pieces1: _pieces1
            pieces2: _pieces2
            pieces3: _pieces3
            nuPiecesLeft0: gameModel.nuPiecesLeft0
            nuPiecesLeft1: gameModel.nuPiecesLeft1
            nuPiecesLeft2: gameModel.nuPiecesLeft2
            nuPiecesLeft3: gameModel.nuPiecesLeft3
            toPlay: gameModel.toPlay
            nuColors: gameModel.nuColors
            width: board.width
            anchors.horizontalCenter: board.horizontalCenter

            // Take into account that the effective visible width of the piece
            // list is only 94% of the piece selector width because of the
            // images indicating that the list is flickable.
            pieceAreaSize: 0.94 * board.width / nuVisibleColumns

            rows: {
                if (pieceAreaSize == 0)
                    return 1
                var height = root.height - board.height - scoreDisplay.height
                var rows = Math.floor(height / pieceAreaSize)
                if (rows == 0)
                    return 1
                if (rows >= _maxRows)
                    return _maxRows
                return rows
            }

            height: rows * pieceAreaSize
            onPiecePicked: Logic.pickPiece(piece)
        }
    }
    Loader {
        id: messageLoader

<<<<<<< HEAD
            Loader {
                id: messageLoader

                anchors.centerIn: parent
            }
=======
        x: (root.width - width) / 2
        y: column.y + pieceSelector.y + (pieceSelector.height - height) / 2
    }
    Component {
        id: messageComponent

        Pentobi.Message {
            id: message

            fontSize: 0.4 * pieceAreaSize
            onClicked: clear()
>>>>>>> 012cc386
        }
    }
    BusyIndicator {
        id: busyIndicator

        x: (root.width - width) / 2
        y: column.y + pieceSelector.y + (pieceSelector.height - height) / 2
    }
    PieceManipulator {
        id: pieceManipulator

        function isLegal() {
            if (pickedPiece === null)
                return false
            var boardCoord = parent.mapToItem(board,
                                              x + width / 2, y + height / 2)
            var coord = board.mapToGame(boardCoord.x, boardCoord.y)
            return gameModel.isLegalPos(pickedPiece.pieceModel, coord)
        }

        width: 0.6 * board.width
        visible: pickedPiece !== null
        pieceModel: pickedPiece !== null ? pickedPiece.pieceModel : null
        drag {
            minimumX: -width / 2; maximumX: root.width - width / 2
            minimumY: -height / 2; maximumY: root.height - height / 2
        }
        onPiecePlayed: {
            var pos = mapToItem(board, width / 2, height / 2)
            if (board.contains(Qt.point(pos.x, pos.y))) {
                if (isLegal()) {
                    var boardCoord =
                            pieceManipulator.mapToItem(board, pickedPiece.x, pickedPiece.y)
                    var coord = board.mapToGame(boardCoord.x, boardCoord.y)
                    play(pickedPiece.pieceModel, coord)
                    pickedPiece = null
                }
            }
            else
                pickedPiece = null
        }
        onXChanged: legal = isLegal()
        onYChanged: legal = isLegal()
        onOrientationChanged: legal = isLegal()
    }
}<|MERGE_RESOLUTION|>--- conflicted
+++ resolved
@@ -109,30 +109,6 @@
             onPiecePicked: Logic.pickPiece(piece)
         }
     }
-    Loader {
-        id: messageLoader
-
-<<<<<<< HEAD
-            Loader {
-                id: messageLoader
-
-                anchors.centerIn: parent
-            }
-=======
-        x: (root.width - width) / 2
-        y: column.y + pieceSelector.y + (pieceSelector.height - height) / 2
-    }
-    Component {
-        id: messageComponent
-
-        Pentobi.Message {
-            id: message
-
-            fontSize: 0.4 * pieceAreaSize
-            onClicked: clear()
->>>>>>> 012cc386
-        }
-    }
     BusyIndicator {
         id: busyIndicator
 
