import QtQuick 2.0
import QtQuick.Controls 1.1
import "GameDisplay.js" as Logic

Item
{
    id: gameDisplay // Referenced by Piece*.qml

    property var pickedPiece: null
    property bool transitionsEnabled
    property alias busyIndicatorRunning: busyIndicator.running
    property alias pieceAreaSize: pieceSelector.pieceAreaSize
    property real imageSourceWidth:
        board.isTrigon ? 2 * board.gridElementWidth : board.gridElementWidth
    property alias imageSourceHeight: board.gridElementHeight

    property var _pieces0
    property var _pieces1
    property var _pieces2
    property var _pieces3
    signal play(var pieceModel, point gameCoord)

    function createPieces() { Logic.createPieces() }
    function destroyPieces() { Logic.destroyPieces() }
    function showMoveHint(move) { Logic.showMoveHint(move) }
    function showToPlay() { pieceSelector.showToPlay() }
    function showPiecesImmediately(color) {
        pieceSelector.showColorImmediately(color)
    }
    function findPiece(pieceModel) { return Logic.findPiece(pieceModel) }

    onWidthChanged: pickedPiece = null
    onHeightChanged: pickedPiece = null

    Column {
        id: column

        width: gameDisplay.width
        anchors.centerIn: gameDisplay
        spacing: 0.01 * board.width

        Board {
            id: board

            gameVariant: gameModel.gameVariant
            width: Math.min(parent.width,
                            (isTrigon ? 0.9 : 0.8) * gameDisplay.height)
            height: isTrigon ? Math.sqrt(3) / 2 * width : width
            anchors.horizontalCenter: parent.horizontalCenter
        }
        ScoreDisplay {
            id: scoreDisplay

            gameVariant: gameModel.gameVariant
            points0: gameModel.points0
            points1: gameModel.points1
            points2: gameModel.points2
            points3: gameModel.points3
            hasMoves0: gameModel.hasMoves0
            hasMoves1: gameModel.hasMoves1
            hasMoves2: gameModel.hasMoves2
            hasMoves3: gameModel.hasMoves3
            toPlay: gameModel.isGameOver ? -1 : gameModel.toPlay
            altPlayer: gameModel.altPlayer
            height: board.gridElementHeight
            pointSize: 0.6 * height
            anchors.horizontalCenter: parent.horizontalCenter
        }
        PieceSelector {
            id: pieceSelector

            property int nuVisibleColumns: 7
<<<<<<< HEAD
            property int _maxRows:
                board.isTrigon || gameModel.gameVariant == "junior" ? 4 : 3
=======
>>>>>>> 16e64a2b

            pieces0: _pieces0
            pieces1: _pieces1
            pieces2: _pieces2
            pieces3: _pieces3
            nuPiecesLeft0: gameModel.nuPiecesLeft0
            nuPiecesLeft1: gameModel.nuPiecesLeft1
            nuPiecesLeft2: gameModel.nuPiecesLeft2
            nuPiecesLeft3: gameModel.nuPiecesLeft3
            toPlay: gameModel.toPlay
            nuColors: gameModel.nuColors
            width: board.width
            anchors.horizontalCenter: board.horizontalCenter

            // Take into account that the effective visible width of the piece
            // list is only 94% of the piece selector width because of the
            // images indicating that the list is flickable.
            pieceAreaSize: 0.94 * board.width / nuVisibleColumns

            rows: {
                if (pieceAreaSize == 0)
                    return 1
                var height = gameDisplay.height - board.height - scoreDisplay.height
                var rows = Math.floor(height / pieceAreaSize)
                if (rows == 0)
                    return 1
                return Math.min(Math.ceil(boardModel.nuPieces / nuVisibleColumns), rows)
            }

            height: rows * pieceAreaSize
            onPiecePicked: Logic.pickPiece(piece)
        }
    }
    BusyIndicator {
        id: busyIndicator

        x: (gameDisplay.width - width) / 2
        y: column.y + pieceSelector.y + (pieceSelector.height - height) / 2
    }
    PieceManipulator {
        id: pieceManipulator

        function isLegal() {
            if (pickedPiece === null)
                return false
            var boardCoord = parent.mapToItem(board,
                                              x + width / 2, y + height / 2)
            var coord = board.mapToGame(boardCoord.x, boardCoord.y)
            return gameModel.isLegalPos(pickedPiece.pieceModel, coord)
        }

        width: 0.6 * board.width
        visible: pickedPiece !== null
        pieceModel: pickedPiece !== null ? pickedPiece.pieceModel : null
        drag {
            minimumX: -width / 2; maximumX: gameDisplay.width - width / 2
            minimumY: -height / 2; maximumY: gameDisplay.height - height / 2
        }
        onPiecePlayed: {
            var pos = mapToItem(board, width / 2, height / 2)
            if (board.contains(Qt.point(pos.x, pos.y))) {
                if (isLegal()) {
                    var boardCoord =
                            pieceManipulator.mapToItem(board, pickedPiece.x, pickedPiece.y)
                    var coord = board.mapToGame(boardCoord.x, boardCoord.y)
                    play(pickedPiece.pieceModel, coord)
                    pickedPiece = null
                }
            }
            else
                pickedPiece = null
        }
        onXChanged: legal = isLegal()
        onYChanged: legal = isLegal()
        onOrientationChanged: legal = isLegal()
    }
}<|MERGE_RESOLUTION|>--- conflicted
+++ resolved
@@ -70,11 +70,6 @@
             id: pieceSelector
 
             property int nuVisibleColumns: 7
-<<<<<<< HEAD
-            property int _maxRows:
-                board.isTrigon || gameModel.gameVariant == "junior" ? 4 : 3
-=======
->>>>>>> 16e64a2b
 
             pieces0: _pieces0
             pieces1: _pieces1
@@ -101,7 +96,7 @@
                 var rows = Math.floor(height / pieceAreaSize)
                 if (rows == 0)
                     return 1
-                return Math.min(Math.ceil(boardModel.nuPieces / nuVisibleColumns), rows)
+                return Math.min(Math.ceil(gameModel.nuPieces / nuVisibleColumns), rows)
             }
 
             height: rows * pieceAreaSize
