import QtQuick 2.0
import QtQuick.Controls 1.1
import QtQuick.Dialogs 1.2
import QtQuick.Layouts 1.1
import QtQuick.Window 2.1
import Qt.labs.settings 1.0
import pentobi 1.0
import "." as Pentobi
import "Main.js" as Logic

Window {
    id: root

    property bool computerPlays0
    property bool computerPlays1: true
    property bool computerPlays2: true
    property bool computerPlays3: true
    property bool isPlaySingleMoveRunning
    property bool isRated
    property int maxLevel: 7

    // Was computer thinking on regular game move when game was autosaved?
    // If yes, it will automatically start a move generation on startup.
    property bool wasGenMoveRunning

    // If the user manually disabled all computer colors in the dialog, we
    // assume that they want to edit games rather than play, and we will not
    // initialize the computer colors on New Game but only clear the board.
    property bool initComputerColorsOnNewGame: true

    property bool isAndroid: Qt.platform.os === "android"
    property string themeName: isAndroid ? "dark" : "light"
    property QtObject theme: Logic.createTheme(themeName)
    property url folder
    property int defaultWidth:
        isAndroid ? Screen.desktopAvailableWidth :
                    Math.min(Screen.desktopAvailableWidth,
                             Math.round(Screen.pixelDensity / 3.5 * 600))
    property int defaultHeight:
        isAndroid ? Screen.desktopAvailableHeight :
                    Math.min(Screen.desktopAvailableHeight,
                             Math.round(Screen.pixelDensity / 3.5 * 800))
    property int exportImageWidth: 400

    // Minimum size corresponds to a QVGA mobile device with 19px statusbar
    minimumWidth: 240; minimumHeight: 301

    width: defaultWidth; height: defaultHeight
    visibility: Window.AutomaticVisibility
    color: theme.backgroundColor
    title: qsTr("Pentobi")
    onClosing: Qt.quit()
    Component.onCompleted: {
        Logic.init()
        show()
    }
    Component.onDestruction: Logic.autoSave()

    ColumnLayout {
        anchors.fill: parent
<<<<<<< HEAD

        Pentobi.ToolBar {
            title: {
                if (isRated) return qsTr("Rated game")
                if (gameModel.file === "") return ""
                return Logic.getFileLabel(gameModel.file, gameModel.isModified)
=======
        Keys.onReleased:
            if (isAndroid && event.key === Qt.Key_Menu) {
                androidToolBarLoader.item.popupMenu()
                event.accepted = true
            }
            else if (event.key === Qt.Key_Back && isAndroid && visibility === Window.FullScreen) {
                visibility = Window.AutomaticVisibility
                event.accepted = true
            }

        Loader {
            id: androidToolBarLoader

            sourceComponent: isAndroid ? androidToolBarComponent : undefined
            Layout.fillWidth: true

            Component {
                id: androidToolBarComponent

                AndroidToolBar {
                    visible: ! (visibility === Window.FullScreen && isAndroid)
                }
>>>>>>> ddec6011
            }
        }
        GameDisplay {
            id: gameDisplay

            theme: root.theme
            busyIndicatorRunning: pieces0 === undefined
                                  || lengthyCommand.isRunning
                                  || playerModel.isGenMoveRunning
                                  || analyzeGameModel.isRunning
            Layout.fillWidth: true
            Layout.fillHeight: true
            focus: true
            onPlay: Logic.play(pieceModel, gameCoord)
        }
    }
    Settings {
        id: settings

        property alias x: root.x
        property alias y: root.y
        property alias width: root.width
        property alias height: root.height
        property alias folder: root.folder
        property alias enableAnimations: gameDisplay.enableAnimations
        property alias moveMarking: gameDisplay.moveMarking
        property alias showCoordinates: gameDisplay.showCoordinates
        property alias swipeViewCurrentIndex: gameDisplay.swipeViewCurrentIndex
        property alias setupMode: gameDisplay.setupMode
        property alias computerPlays0: root.computerPlays0
        property alias computerPlays1: root.computerPlays1
        property alias computerPlays2: root.computerPlays2
        property alias computerPlays3: root.computerPlays3
        property alias initComputerColorsOnNewGame: root.initComputerColorsOnNewGame;
        property alias isRated: root.isRated
        property alias themeName: root.themeName
        property alias wasGenMoveRunning: root.wasGenMoveRunning
        property alias exportImageWidth: root.exportImageWidth
        property alias showVariations: gameModel.showVariations
    }
    GameModel {
        id: gameModel

        onPositionAboutToChange: Logic.cancelRunning()
    }
    PlayerModel {
        id: playerModel

        onMoveGenerated: Logic.moveGenerated(move)
    }
    AnalyzeGameModel { id: analyzeGameModel }
    RatingModel {
        id: ratingModel

        gameVariant: gameModel.gameVariant
        // There is a bug in the combination of ScrollView, GridLayout and
        // Repeater, which makes the rating dialog not reusable if the history
        // changes or the dialog is closed and opened again because empty rows
        // will appear in the GridLayout (last tested with Qt 5.8-rc, some bugs
        // only happen on Android, some also on Linux). As a workaround, we
        // force it to be recreated if the history changed or it is closed.
        onHistoryChanged: if (ratingDialog.item) ratingDialog.item.close()
    }
    Loader { id: computerColorDialogLoader }
    Component {
        id: computerColorDialogComponent

        ComputerColorDialog {
            id: computerColorDialog

            gameVariant: gameModel.gameVariant
            onAccepted: {
                root.computerPlays0 = computerColorDialog.computerPlays0
                root.computerPlays1 = computerColorDialog.computerPlays1
                root.computerPlays2 = computerColorDialog.computerPlays2
                root.computerPlays3 = computerColorDialog.computerPlays3
                initComputerColorsOnNewGame = Logic.computerPlaysAny()
                if (! Logic.isComputerToPlay())
                    Logic.cancelRunning()
                else if (! gameModel.isGameOver)
                    Logic.checkComputerMove()
            }
            onVisibleChanged: if (! visible) gameDisplay.forceActiveFocus() // QTBUG-48456
        }
    }
    DialogLoader { id: gameInfoDialog; url: "GameInfoDialog.qml" }
    DialogLoader { id: initialRatingDialog; url: "InitialRatingDialog.qml" }
    DialogLoader { id: openDialog; url: "OpenDialog.qml" }
    DialogLoader { id: exportImageDialog; url: "ExportImageDialog.qml" }
    DialogLoader { id: imageSaveDialog; url: "ImageSaveDialog.qml" }
    DialogLoader { id: asciiArtSaveDialog; url: "AsciiArtSaveDialog.qml" }
    DialogLoader { id: gotoMoveDialog; url: "GotoMoveDialog.qml" }
    DialogLoader { id: ratingDialog; url: "RatingDialog.qml" }
    DialogLoader { id: saveDialog; url: "SaveDialog.qml" }
    Loader { id: helpWindowLoader }
    Loader { id: infoMessageLoader }
    Component {
        id: infoMessageComponent

        Pentobi.MessageDialog { }
    }
    Loader { id: questionMessageLoader }
    Component {
        id: questionMessageComponent

        Pentobi.MessageDialog {
            standardButtons: StandardButton.Ok | StandardButton.Cancel
        }
    }

    // Used to delay calls to Logic.checkComputerMove such that the computer
    // starts thinking and the busy indicator is visible after the current move
    // placement animation has finished
    Timer {
        id: delayedCheckComputerMove

        interval: 400
        onTriggered: Logic.checkComputerMove()
    }

    // Delay lengthy function calls such that the busy indicator is visible
    Timer {
        id: lengthyCommand

        property bool isRunning
        property var func

        function run(func) {
            lengthyCommand.func = func
            isRunning = true
            restart()
        }

        interval: 400
        onTriggered: {
            func()
            isRunning = false
        }
    }

    // Runs the openRatedGame() callback from RatingDialog in a new event
    // because RatingDialog destroys itself before the callback and otherwise
    // the environment for the callback is undefined (at least if another
    // verify abort game dialog is shown first).
    Timer {
        id: queuedOpenRatedGame

        property var byteArray

        interval: 0
        onTriggered: Logic.openRatedGame(byteArray)
    }

    Connections {
        target: Qt.application
        onStateChanged:
            if (Qt.application.state === Qt.ApplicationSuspended)
                Logic.autoSave()
    }
}<|MERGE_RESOLUTION|>--- conflicted
+++ resolved
@@ -58,37 +58,22 @@
 
     ColumnLayout {
         anchors.fill: parent
-<<<<<<< HEAD
+        Keys.onReleased:
+            if (isAndroid && event.key === Qt.Key_Menu) {
+                androidToolBarLoader.item.popupMenu()
+                event.accepted = true
+            }
+            else if (event.key === Qt.Key_Back && isAndroid && visibility === Window.FullScreen) {
+                visibility = Window.AutomaticVisibility
+                event.accepted = true
+            }
 
         Pentobi.ToolBar {
+            visible: ! (visibility === Window.FullScreen && isAndroid)
             title: {
                 if (isRated) return qsTr("Rated game")
                 if (gameModel.file === "") return ""
                 return Logic.getFileLabel(gameModel.file, gameModel.isModified)
-=======
-        Keys.onReleased:
-            if (isAndroid && event.key === Qt.Key_Menu) {
-                androidToolBarLoader.item.popupMenu()
-                event.accepted = true
-            }
-            else if (event.key === Qt.Key_Back && isAndroid && visibility === Window.FullScreen) {
-                visibility = Window.AutomaticVisibility
-                event.accepted = true
-            }
-
-        Loader {
-            id: androidToolBarLoader
-
-            sourceComponent: isAndroid ? androidToolBarComponent : undefined
-            Layout.fillWidth: true
-
-            Component {
-                id: androidToolBarComponent
-
-                AndroidToolBar {
-                    visible: ! (visibility === Window.FullScreen && isAndroid)
-                }
->>>>>>> ddec6011
             }
         }
         GameDisplay {
